// Copyright 2015 The Prometheus Authors
// Licensed under the Apache License, Version 2.0 (the "License");
// you may not use this file except in compliance with the License.
// You may obtain a copy of the License at
//
// http://www.apache.org/licenses/LICENSE-2.0
//
// Unless required by applicable law or agreed to in writing, software
// distributed under the License is distributed on an "AS IS" BASIS,
// WITHOUT WARRANTIES OR CONDITIONS OF ANY KIND, either express or implied.
// See the License for the specific language governing permissions and
// limitations under the License.

package promqltest

import (
	"context"
	"embed"
	"errors"
	"fmt"
	"io/fs"
	"math"
	"sort"
	"strconv"
	"strings"
	"testing"
	"time"

	"github.com/grafana/regexp"
	"github.com/prometheus/common/model"
	"github.com/stretchr/testify/require"

	"github.com/prometheus/prometheus/model/exemplar"
	"github.com/prometheus/prometheus/model/histogram"
	"github.com/prometheus/prometheus/model/labels"
	"github.com/prometheus/prometheus/model/timestamp"
	"github.com/prometheus/prometheus/promql"
	"github.com/prometheus/prometheus/promql/parser"
	"github.com/prometheus/prometheus/promql/parser/posrange"
	"github.com/prometheus/prometheus/storage"
	"github.com/prometheus/prometheus/util/almost"
	"github.com/prometheus/prometheus/util/teststorage"
	"github.com/prometheus/prometheus/util/testutil"
)

var (
	patSpace                    = regexp.MustCompile("[\t ]+")
	patLoad                     = regexp.MustCompile(`^load(?:_(with_nhcb))?\s+(.+?)$`)
	patEvalInstant              = regexp.MustCompile(`^eval(?:_(with_nhcb))?(?:_(fail|warn|ordered))?\s+instant\s+(?:at\s+(.+?))?\s+(.+)$`)
	patEvalRange                = regexp.MustCompile(`^eval(?:_(fail|warn))?\s+range\s+from\s+(.+)\s+to\s+(.+)\s+step\s+(.+?)\s+(.+)$`)
	patWhitespace               = regexp.MustCompile(`\s+`)
	patBucket                   = regexp.MustCompile(`_bucket\b`)
	patLE                       = regexp.MustCompile(`\ble\b`)
	histogramBucketReplacements = []struct {
		pattern *regexp.Regexp
		repl    string
	}{
		{
			pattern: regexp.MustCompile(`_bucket\b`),
			repl:    "",
		},
		{
			pattern: regexp.MustCompile(`\s+by\s+\(\s*le\s*\)`),
			repl:    "",
		},
		{
			pattern: regexp.MustCompile(`\(\s*le\s*,\s*`),
			repl:    "(",
		},
		{
			pattern: regexp.MustCompile(`,\s*le\s*,\s*`),
			repl:    ", ",
		},
		{
			pattern: regexp.MustCompile(`,\s*le\s*\)`),
			repl:    ")",
		},
	}
)

const (
	defaultEpsilon            = 0.000001 // Relative error allowed for sample values.
	DefaultMaxSamplesPerQuery = 10000
)

var testStartTime = time.Unix(0, 0).UTC()

// LoadedStorage returns storage with generated data using the provided load statements.
// Non-load statements will cause test errors.
func LoadedStorage(t testutil.T, input string) *teststorage.TestStorage {
	test, err := newTest(t, input)
	require.NoError(t, err)

	for _, cmd := range test.cmds {
		switch cmd.(type) {
		case *loadCmd:
			require.NoError(t, test.exec(cmd, nil))
		default:
			t.Errorf("only 'load' commands accepted, got '%s'", cmd)
		}
	}
	return test.storage
}

func NewTestEngine(enablePerStepStats bool, lookbackDelta time.Duration, maxSamples int) *promql.Engine {
	return promql.NewEngine(promql.EngineOpts{
		Logger:                   nil,
		Reg:                      nil,
		MaxSamples:               maxSamples,
		Timeout:                  100 * time.Second,
		NoStepSubqueryIntervalFn: func(int64) int64 { return durationMilliseconds(1 * time.Minute) },
		EnableAtModifier:         true,
		EnableNegativeOffset:     true,
		EnablePerStepStats:       enablePerStepStats,
		LookbackDelta:            lookbackDelta,
	})
}

// RunBuiltinTests runs an acceptance test suite against the provided engine.
func RunBuiltinTests(t *testing.T, engine promql.QueryEngine) {
	t.Cleanup(func() { parser.EnableExperimentalFunctions = false })
	parser.EnableExperimentalFunctions = true

	files, err := fs.Glob(testsFs, "*/*.test")
	require.NoError(t, err)

	for _, fn := range files {
		t.Run(fn, func(t *testing.T) {
			content, err := fs.ReadFile(testsFs, fn)
			require.NoError(t, err)
			RunTest(t, string(content), engine)
		})
	}
}

// RunTest parses and runs the test against the provided engine.
func RunTest(t testutil.T, input string, engine promql.QueryEngine) {
	require.NoError(t, runTest(t, input, engine))
}

func runTest(t testutil.T, input string, engine promql.QueryEngine) error {
	test, err := newTest(t, input)

	// Why do this before checking err? newTest() can create the test storage and then return an error,
	// and we want to make sure to clean that up to avoid leaking goroutines.
	defer func() {
		if test == nil {
			return
		}
		if test.storage != nil {
			test.storage.Close()
		}
		if test.cancelCtx != nil {
			test.cancelCtx()
		}
	}()

	if err != nil {
		return err
	}

	for _, cmd := range test.cmds {
		if err := test.exec(cmd, engine); err != nil {
			// TODO(fabxc): aggregate command errors, yield diffs for result
			// comparison errors.
			return err
		}
	}

	return nil
}

// test is a sequence of read and write commands that are run
// against a test storage.
type test struct {
	testutil.T

	cmds []testCommand

	storage *teststorage.TestStorage

	context   context.Context
	cancelCtx context.CancelFunc
}

// newTest returns an initialized empty Test.
func newTest(t testutil.T, input string) (*test, error) {
	test := &test{
		T:    t,
		cmds: []testCommand{},
	}
	err := test.parse(input)
	test.clear()

	return test, err
}

//go:embed testdata
var testsFs embed.FS

func raise(line int, format string, v ...interface{}) error {
	return &parser.ParseErr{
		LineOffset: line,
		Err:        fmt.Errorf(format, v...),
	}
}

func parseLoad(lines []string, i int) (int, *loadCmd, error) {
	if !patLoad.MatchString(lines[i]) {
		return i, nil, raise(i, "invalid load command. (load[_with_nhcb] <step:duration>)")
	}
	parts := patLoad.FindStringSubmatch(lines[i])
	var (
		withNHCB = parts[1] == "with_nhcb"
		step     = parts[2]
	)
	gap, err := model.ParseDuration(step)
	if err != nil {
		return i, nil, raise(i, "invalid step definition %q: %s", step, err)
	}
	cmd := newLoadCmd(time.Duration(gap), withNHCB)
	for i+1 < len(lines) {
		i++
		defLine := lines[i]
		if len(defLine) == 0 {
			i--
			break
		}
		metric, vals, err := parseSeries(defLine, i)
		if err != nil {
			return i, nil, err
		}
		cmd.set(metric, vals...)
	}
	return i, cmd, nil
}

func parseSeries(defLine string, line int) (labels.Labels, []parser.SequenceValue, error) {
	metric, vals, err := parser.ParseSeriesDesc(defLine)
	if err != nil {
		parser.EnrichParseError(err, func(parseErr *parser.ParseErr) {
			parseErr.LineOffset = line
		})
		return labels.Labels{}, nil, err
	}
	return metric, vals, nil
}

func (t *test) parseEval(lines []string, i int) (int, *evalCmd, error) {
	instantParts := patEvalInstant.FindStringSubmatch(lines[i])
	rangeParts := patEvalRange.FindStringSubmatch(lines[i])

	if instantParts == nil && rangeParts == nil {
		return i, nil, raise(i, "invalid evaluation command. Must be either 'eval[_with_nhcb][_fail|_warn|_ordered] instant [at <offset:duration>] <query>' or 'eval[_fail|_warn] range from <from> to <to> step <step> <query>'")
	}

	isInstant := instantParts != nil

	var withNHCB bool
	var mod string
	var expr string

	if isInstant {
		withNHCB = instantParts[1] == "with_nhcb"
		mod = instantParts[2]
		expr = instantParts[4]
	} else {
		mod = rangeParts[1]
		expr = rangeParts[5]
	}

	_, err := parser.ParseExpr(expr)
	if err != nil {
		parser.EnrichParseError(err, func(parseErr *parser.ParseErr) {
			parseErr.LineOffset = i
			posOffset := posrange.Pos(strings.Index(lines[i], expr))
			parseErr.PositionRange.Start += posOffset
			parseErr.PositionRange.End += posOffset
			parseErr.Query = lines[i]
		})
		return i, nil, err
	}

	formatErr := func(format string, args ...any) error {
		combinedArgs := []any{expr, i + 1}

		combinedArgs = append(combinedArgs, args...)
		return fmt.Errorf("error in eval %s (line %v): "+format, combinedArgs...)
	}

	var cmd *evalCmd

	if isInstant {
		at := instantParts[3]
		offset, err := model.ParseDuration(at)
		if err != nil {
			return i, nil, formatErr("invalid timestamp definition %q: %s", at, err)
		}
		ts := testStartTime.Add(time.Duration(offset))
		cmd = newInstantEvalCmd(expr, ts, i+1)
	} else {
		from := rangeParts[2]
		to := rangeParts[3]
		step := rangeParts[4]

		parsedFrom, err := model.ParseDuration(from)
		if err != nil {
			return i, nil, formatErr("invalid start timestamp definition %q: %s", from, err)
		}

		parsedTo, err := model.ParseDuration(to)
		if err != nil {
			return i, nil, formatErr("invalid end timestamp definition %q: %s", to, err)
		}

		if parsedTo < parsedFrom {
			return i, nil, formatErr("invalid test definition, end timestamp (%s) is before start timestamp (%s)", to, from)
		}

		parsedStep, err := model.ParseDuration(step)
		if err != nil {
			return i, nil, formatErr("invalid step definition %q: %s", step, err)
		}

		cmd = newRangeEvalCmd(expr, testStartTime.Add(time.Duration(parsedFrom)), testStartTime.Add(time.Duration(parsedTo)), time.Duration(parsedStep), i+1)
	}

	switch mod {
	case "ordered":
		// Ordered results are not supported for range queries, but the regex for range query commands does not allow
		// asserting an ordered result, so we don't need to do any error checking here.
		cmd.ordered = true
	case "fail":
		cmd.fail = true
	case "warn":
		cmd.warn = true
	}
	cmd.withNHCB = withNHCB

	for j := 1; i+1 < len(lines); j++ {
		i++
		defLine := lines[i]
		if len(defLine) == 0 {
			i--
			break
		}

		if cmd.fail && strings.HasPrefix(defLine, "expected_fail_message") {
			cmd.expectedFailMessage = strings.TrimSpace(strings.TrimPrefix(defLine, "expected_fail_message"))
			break
		}

		if cmd.fail && strings.HasPrefix(defLine, "expected_fail_regexp") {
			pattern := strings.TrimSpace(strings.TrimPrefix(defLine, "expected_fail_regexp"))
			cmd.expectedFailRegexp, err = regexp.Compile(pattern)
			if err != nil {
				return i, nil, formatErr("invalid regexp '%s' for expected_fail_regexp: %w", pattern, err)
			}
			break
		}

		if f, err := parseNumber(defLine); err == nil {
			cmd.expect(0, parser.SequenceValue{Value: f})
			break
		}
		metric, vals, err := parseSeries(defLine, i)
		if err != nil {
			return i, nil, err
		}

		// Currently, we are not expecting any matrices.
		if len(vals) > 1 && isInstant {
			return i, nil, formatErr("expecting multiple values in instant evaluation not allowed")
		}
		cmd.expectMetric(j, metric, vals...)
	}
	return i, cmd, nil
}

// getLines returns trimmed lines after removing the comments.
func getLines(input string) []string {
	lines := strings.Split(input, "\n")
	for i, l := range lines {
		l = strings.TrimSpace(l)
		if strings.HasPrefix(l, "#") {
			l = ""
		}
		lines[i] = l
	}
	return lines
}

// parse the given command sequence and appends it to the test.
func (t *test) parse(input string) error {
	lines := getLines(input)
	var err error
	// Scan for steps line by line.
	for i := 0; i < len(lines); i++ {
		l := lines[i]
		if len(l) == 0 {
			continue
		}
		var cmd testCommand

		switch c := strings.ToLower(patSpace.Split(l, 2)[0]); {
		case c == "clear":
			cmd = &clearCmd{}
		case strings.HasPrefix(c, "load"):
			i, cmd, err = parseLoad(lines, i)
		case strings.HasPrefix(c, "eval"):
			i, cmd, err = t.parseEval(lines, i)
		default:
			return raise(i, "invalid command %q", l)
		}
		if err != nil {
			return err
		}
		t.cmds = append(t.cmds, cmd)
	}
	return nil
}

// testCommand is an interface that ensures that only the package internal
// types can be a valid command for a test.
type testCommand interface {
	testCmd()
}

func (*clearCmd) testCmd() {}
func (*loadCmd) testCmd()  {}
func (*evalCmd) testCmd()  {}

// loadCmd is a command that loads sequences of sample values for specific
// metrics into the storage.
type loadCmd struct {
	gap       time.Duration
	metrics   map[uint64]labels.Labels
	defs      map[uint64][]promql.Sample
	exemplars map[uint64][]exemplar.Exemplar
	withNHCB  bool
}

func newLoadCmd(gap time.Duration, withNHCB bool) *loadCmd {
	return &loadCmd{
		gap:       gap,
		metrics:   map[uint64]labels.Labels{},
		defs:      map[uint64][]promql.Sample{},
		exemplars: map[uint64][]exemplar.Exemplar{},
		withNHCB:  withNHCB,
	}
}

func (cmd loadCmd) String() string {
	return "load"
}

// set a sequence of sample values for the given metric.
func (cmd *loadCmd) set(m labels.Labels, vals ...parser.SequenceValue) {
	h := m.Hash()

	samples := make([]promql.Sample, 0, len(vals))
	ts := testStartTime
	for _, v := range vals {
		if !v.Omitted {
			samples = append(samples, promql.Sample{
				T: ts.UnixNano() / int64(time.Millisecond/time.Nanosecond),
				F: v.Value,
				H: v.Histogram,
			})
		}
		ts = ts.Add(cmd.gap)
	}
	cmd.defs[h] = samples
	cmd.metrics[h] = m
}

// append the defined time series to the storage.
func (cmd *loadCmd) append(a storage.Appender) error {
	for h, smpls := range cmd.defs {
		m := cmd.metrics[h]

		for _, s := range smpls {
			if err := appendSample(a, s, m); err != nil {
				return err
			}
		}
	}
	if cmd.withNHCB {
		return cmd.appendCustomHistogram(a)
	}
	return nil
}

func getHistogramMetricBase(m labels.Labels, suffix string) (labels.Labels, uint64) {
	mName := m.Get(labels.MetricName)
	baseM := labels.NewBuilder(m).
		Set(labels.MetricName, strings.TrimSuffix(mName, suffix)).
		Del(labels.BucketLabel).
		Labels()
	hash := baseM.Hash()
	return baseM, hash
}

type tempHistogramWrapper struct {
	metric      labels.Labels
	upperBounds []float64
	histByTs    map[int64]tempHistogram
}

func newTempHistogramWrapper() tempHistogramWrapper {
	return tempHistogramWrapper{
		upperBounds: []float64{},
		histByTs:    map[int64]tempHistogram{},
	}
}

type tempHistogram struct {
	bucketCounts map[float64]float64
	count        float64
	sum          float64
}

func newTempHistogram() tempHistogram {
	return tempHistogram{
		bucketCounts: map[float64]float64{},
	}
}

func processClassicHistogramSeries(m labels.Labels, suffix string, histMap map[uint64]tempHistogramWrapper, smpls []promql.Sample, updateHistWrapper func(*tempHistogramWrapper), updateHist func(*tempHistogram, float64)) {
	m2, m2hash := getHistogramMetricBase(m, suffix)
	histWrapper, exists := histMap[m2hash]
	if !exists {
		histWrapper = newTempHistogramWrapper()
	}
	histWrapper.metric = m2
	if updateHistWrapper != nil {
		updateHistWrapper(&histWrapper)
	}
	for _, s := range smpls {
		if s.H != nil {
			continue
		}
		hist, exists := histWrapper.histByTs[s.T]
		if !exists {
			hist = newTempHistogram()
		}
		updateHist(&hist, s.F)
		histWrapper.histByTs[s.T] = hist
	}
	histMap[m2hash] = histWrapper
}

func processUpperBoundsAndCreateBaseHistogram(upperBounds0 []float64) ([]float64, *histogram.FloatHistogram) {
	sort.Float64s(upperBounds0)
	upperBounds := make([]float64, 0, len(upperBounds0))
	prevLE := math.Inf(-1)
	for _, le := range upperBounds0 {
		if le != prevLE { // deduplicate
			upperBounds = append(upperBounds, le)
			prevLE = le
		}
	}
	var customBounds []float64
	if upperBounds[len(upperBounds)-1] == math.Inf(1) {
		customBounds = upperBounds[:len(upperBounds)-1]
	} else {
		customBounds = upperBounds
	}
	return upperBounds, &histogram.FloatHistogram{
		Count:  0,
		Sum:    0,
		Schema: histogram.CustomBucketsSchema,
		PositiveSpans: []histogram.Span{
			{Offset: 0, Length: uint32(len(upperBounds))},
		},
		PositiveBuckets: make([]float64, len(upperBounds)),
		CustomValues:    customBounds,
	}
}

// If classic histograms are defined, convert them into native histograms with custom
// bounds and append the defined time series to the storage.
func (cmd *loadCmd) appendCustomHistogram(a storage.Appender) error {
	histMap := map[uint64]tempHistogramWrapper{}

	// Go through all the time series to collate classic histogram data
	// and organise them by timestamp.
	for hash, smpls := range cmd.defs {
		m := cmd.metrics[hash]
		mName := m.Get(labels.MetricName)
		switch {
		case strings.HasSuffix(mName, "_bucket") && m.Has(labels.BucketLabel):
			le, err := strconv.ParseFloat(m.Get(labels.BucketLabel), 64)
			if err != nil || math.IsNaN(le) {
				continue
			}
			processClassicHistogramSeries(m, "_bucket", histMap, smpls, func(histWrapper *tempHistogramWrapper) {
				histWrapper.upperBounds = append(histWrapper.upperBounds, le)
			}, func(hist *tempHistogram, f float64) {
				hist.bucketCounts[le] = f
			})
		case strings.HasSuffix(mName, "_count"):
			processClassicHistogramSeries(m, "_count", histMap, smpls, nil, func(hist *tempHistogram, f float64) {
				hist.count = f
			})
		case strings.HasSuffix(mName, "_sum"):
			processClassicHistogramSeries(m, "_sum", histMap, smpls, nil, func(hist *tempHistogram, f float64) {
				hist.sum = f
			})
		}
	}

	// Convert the collated classic histogram data into native histograms
	// with custom bounds and append them to the storage.
	for _, histWrapper := range histMap {
		upperBounds, fhBase := processUpperBoundsAndCreateBaseHistogram(histWrapper.upperBounds)
		samples := make([]promql.Sample, 0, len(histWrapper.histByTs))
		for t, hist := range histWrapper.histByTs {
			fh := fhBase.Copy()
			var prevCount, total float64
			for i, le := range upperBounds {
				currCount, exists := hist.bucketCounts[le]
				if !exists {
					currCount = 0
				}
				count := currCount - prevCount
				fh.PositiveBuckets[i] = count
				total += count
				prevCount = currCount
			}
			fh.Sum = hist.sum
			if hist.count != 0 {
				total = hist.count
			}
			fh.Count = total
			s := promql.Sample{T: t, H: fh.Compact(0)}
			if err := s.H.Validate(); err != nil {
				return err
			}
			samples = append(samples, s)
		}
		sort.Slice(samples, func(i, j int) bool { return samples[i].T < samples[j].T })
		for _, s := range samples {
			if err := appendSample(a, s, histWrapper.metric); err != nil {
				return err
			}
		}
	}
	return nil
}

func appendSample(a storage.Appender, s promql.Sample, m labels.Labels) error {
	if s.H != nil {
		if _, err := a.AppendHistogram(0, m, s.T, nil, s.H); err != nil {
			return err
		}
	} else {
		if _, err := a.Append(0, m, s.T, s.F); err != nil {
			return err
		}
	}
	return nil
}

// evalCmd is a command that evaluates an expression for the given time (range)
// and expects a specific result.
type evalCmd struct {
	expr  string
	start time.Time
	end   time.Time
	step  time.Duration
	line  int

	isRange             bool // if false, instant query
<<<<<<< HEAD
	fail, warn, ordered bool
	withNHCB            bool
=======
	fail, ordered       bool
	expectedFailMessage string
	expectedFailRegexp  *regexp.Regexp
>>>>>>> edd55888

	metrics  map[uint64]labels.Labels
	expected map[uint64]entry
}

type entry struct {
	pos  int
	vals []parser.SequenceValue
}

func (e entry) String() string {
	return fmt.Sprintf("%d: %s", e.pos, e.vals)
}

func newInstantEvalCmd(expr string, start time.Time, line int) *evalCmd {
	return &evalCmd{
		expr:  expr,
		start: start,
		line:  line,

		metrics:  map[uint64]labels.Labels{},
		expected: map[uint64]entry{},
	}
}

func newRangeEvalCmd(expr string, start, end time.Time, step time.Duration, line int) *evalCmd {
	return &evalCmd{
		expr:    expr,
		start:   start,
		end:     end,
		step:    step,
		line:    line,
		isRange: true,

		metrics:  map[uint64]labels.Labels{},
		expected: map[uint64]entry{},
	}
}

func (ev *evalCmd) String() string {
	return "eval"
}

// expect adds a sequence of values to the set of expected
// results for the query.
func (ev *evalCmd) expect(pos int, vals ...parser.SequenceValue) {
	ev.expected[0] = entry{pos: pos, vals: vals}
}

// expectMetric adds a new metric with a sequence of values to the set of expected
// results for the query.
func (ev *evalCmd) expectMetric(pos int, m labels.Labels, vals ...parser.SequenceValue) {
	h := m.Hash()
	ev.metrics[h] = m
	ev.expected[h] = entry{pos: pos, vals: vals}
}

// compareResult compares the result value with the defined expectation.
func (ev *evalCmd) compareResult(result parser.Value) error {
	switch val := result.(type) {
	case promql.Matrix:
		if ev.ordered {
			return fmt.Errorf("expected ordered result, but query returned a matrix")
		}

		if err := assertMatrixSorted(val); err != nil {
			return err
		}

		seen := map[uint64]bool{}
		for _, s := range val {
			hash := s.Metric.Hash()
			if _, ok := ev.metrics[hash]; !ok {
				return fmt.Errorf("unexpected metric %s in result, has %s", s.Metric, formatSeriesResult(s))
			}
			seen[hash] = true
			exp := ev.expected[hash]

			var expectedFloats []promql.FPoint
			var expectedHistograms []promql.HPoint

			for i, e := range exp.vals {
				ts := ev.start.Add(time.Duration(i) * ev.step)

				if ts.After(ev.end) {
					return fmt.Errorf("expected %v points for %s, but query time range cannot return this many points", len(exp.vals), ev.metrics[hash])
				}

				t := ts.UnixNano() / int64(time.Millisecond/time.Nanosecond)

				if e.Histogram != nil {
					expectedHistograms = append(expectedHistograms, promql.HPoint{T: t, H: e.Histogram})
				} else if !e.Omitted {
					expectedFloats = append(expectedFloats, promql.FPoint{T: t, F: e.Value})
				}
			}

			if len(expectedFloats) != len(s.Floats) || len(expectedHistograms) != len(s.Histograms) {
				return fmt.Errorf("expected %v float points and %v histogram points for %s, but got %s", len(expectedFloats), len(expectedHistograms), ev.metrics[hash], formatSeriesResult(s))
			}

			for i, expected := range expectedFloats {
				actual := s.Floats[i]

				if expected.T != actual.T {
					return fmt.Errorf("expected float value at index %v for %s to have timestamp %v, but it had timestamp %v (result has %s)", i, ev.metrics[hash], expected.T, actual.T, formatSeriesResult(s))
				}

				if !almost.Equal(actual.F, expected.F, defaultEpsilon) {
					return fmt.Errorf("expected float value at index %v (t=%v) for %s to be %v, but got %v (result has %s)", i, actual.T, ev.metrics[hash], expected.F, actual.F, formatSeriesResult(s))
				}
			}

			for i, expected := range expectedHistograms {
				actual := s.Histograms[i]

				if expected.T != actual.T {
					return fmt.Errorf("expected histogram value at index %v for %s to have timestamp %v, but it had timestamp %v (result has %s)", i, ev.metrics[hash], expected.T, actual.T, formatSeriesResult(s))
				}

				if !actual.H.Equals(expected.H.Compact(0)) {
					return fmt.Errorf("expected histogram value at index %v (t=%v) for %s to be %v, but got %v (result has %s)", i, actual.T, ev.metrics[hash], expected.H, actual.H, formatSeriesResult(s))
				}
			}
		}

		for hash := range ev.expected {
			if !seen[hash] {
				return fmt.Errorf("expected metric %s not found", ev.metrics[hash])
			}
		}

	case promql.Vector:
		seen := map[uint64]bool{}
		for pos, v := range val {
			fp := v.Metric.Hash()
			if _, ok := ev.metrics[fp]; !ok {
				if v.H != nil {
					return fmt.Errorf("unexpected metric %s in result, has value %v", v.Metric, v.H)
				}

				return fmt.Errorf("unexpected metric %s in result, has value %v", v.Metric, v.F)
			}
			exp := ev.expected[fp]
			if ev.ordered && exp.pos != pos+1 {
				return fmt.Errorf("expected metric %s with %v at position %d but was at %d", v.Metric, exp.vals, exp.pos, pos+1)
			}
			exp0 := exp.vals[0]
			expH := exp0.Histogram
			if expH == nil && v.H != nil {
				return fmt.Errorf("expected float value %v for %s but got histogram %s", exp0, v.Metric, HistogramTestExpression(v.H))
			}
			if expH != nil && v.H == nil {
				return fmt.Errorf("expected histogram %s for %s but got float value %v", HistogramTestExpression(expH), v.Metric, v.F)
			}
			if expH != nil && !expH.Compact(0).Equals(v.H) {
				return fmt.Errorf("expected %v for %s but got %s", HistogramTestExpression(expH), v.Metric, HistogramTestExpression(v.H))
			}
			if !almost.Equal(exp0.Value, v.F, defaultEpsilon) {
				return fmt.Errorf("expected %v for %s but got %v", exp0.Value, v.Metric, v.F)
			}

			seen[fp] = true
		}
		for fp, expVals := range ev.expected {
			if !seen[fp] {
				return fmt.Errorf("expected metric %s with %v not found", ev.metrics[fp], expVals)
			}
		}

	case promql.Scalar:
		if len(ev.expected) != 1 {
			return fmt.Errorf("expected vector result, but got scalar %s", val.String())
		}
		exp0 := ev.expected[0].vals[0]
		if exp0.Histogram != nil {
			return fmt.Errorf("expected Histogram %v but got scalar %s", exp0.Histogram.TestExpression(), val.String())
		}
		if !almost.Equal(exp0.Value, val.V, defaultEpsilon) {
			return fmt.Errorf("expected Scalar %v but got %v", val.V, exp0.Value)
		}

	default:
		panic(fmt.Errorf("promql.Test.compareResult: unexpected result type %T", result))
	}
	return nil
}

func (ev *evalCmd) checkExpectedFailure(actual error) error {
	if ev.expectedFailMessage != "" {
		if ev.expectedFailMessage != actual.Error() {
			return fmt.Errorf("expected error %q evaluating query %q (line %d), but got: %s", ev.expectedFailMessage, ev.expr, ev.line, actual.Error())
		}
	}

	if ev.expectedFailRegexp != nil {
		if !ev.expectedFailRegexp.MatchString(actual.Error()) {
			return fmt.Errorf("expected error matching pattern %q evaluating query %q (line %d), but got: %s", ev.expectedFailRegexp.String(), ev.expr, ev.line, actual.Error())
		}
	}

	// We're not expecting a particular error, or we got the error we expected.
	// This test passes.
	return nil
}

func formatSeriesResult(s promql.Series) string {
	floatPlural := "s"
	histogramPlural := "s"

	if len(s.Floats) == 1 {
		floatPlural = ""
	}

	if len(s.Histograms) == 1 {
		histogramPlural = ""
	}

	return fmt.Sprintf("%v float point%s %v and %v histogram point%s %v", len(s.Floats), floatPlural, s.Floats, len(s.Histograms), histogramPlural, s.Histograms)
}

// HistogramTestExpression returns TestExpression() for the given histogram or "" if the histogram is nil.
func HistogramTestExpression(h *histogram.FloatHistogram) string {
	if h != nil {
		return h.TestExpression()
	}
	return ""
}

// clearCmd is a command that wipes the test's storage state.
type clearCmd struct{}

func (cmd clearCmd) String() string {
	return "clear"
}

type atModifierTestCase struct {
	expr     string
	evalTime time.Time
}

func atModifierTestCases(exprStr string, evalTime time.Time) ([]atModifierTestCase, error) {
	expr, err := parser.ParseExpr(exprStr)
	if err != nil {
		return nil, err
	}
	ts := timestamp.FromTime(evalTime)

	containsNonStepInvariant := false
	// Setting the @ timestamp for all selectors to be evalTime.
	// If there is a subquery, then the selectors inside it don't get the @ timestamp.
	// If any selector already has the @ timestamp set, then it is untouched.
	parser.Inspect(expr, func(node parser.Node, path []parser.Node) error {
		if hasAtModifier(path) {
			// There is a subquery with timestamp in the path,
			// hence don't change any timestamps further.
			return nil
		}
		switch n := node.(type) {
		case *parser.VectorSelector:
			if n.Timestamp == nil {
				n.Timestamp = makeInt64Pointer(ts)
			}

		case *parser.MatrixSelector:
			if vs := n.VectorSelector.(*parser.VectorSelector); vs.Timestamp == nil {
				vs.Timestamp = makeInt64Pointer(ts)
			}

		case *parser.SubqueryExpr:
			if n.Timestamp == nil {
				n.Timestamp = makeInt64Pointer(ts)
			}

		case *parser.Call:
			_, ok := promql.AtModifierUnsafeFunctions[n.Func.Name]
			containsNonStepInvariant = containsNonStepInvariant || ok
		}
		return nil
	})

	if containsNonStepInvariant {
		// Expression contains a function whose result can vary with evaluation
		// time, even though its arguments are step invariant: skip it.
		return nil, nil
	}

	newExpr := expr.String() // With all the @ evalTime set.
	additionalEvalTimes := []int64{-10 * ts, 0, ts / 5, ts, 10 * ts}
	if ts == 0 {
		additionalEvalTimes = []int64{-1000, -ts, 1000}
	}
	testCases := make([]atModifierTestCase, 0, len(additionalEvalTimes))
	for _, et := range additionalEvalTimes {
		testCases = append(testCases, atModifierTestCase{
			expr:     newExpr,
			evalTime: timestamp.Time(et),
		})
	}

	return testCases, nil
}

func hasAtModifier(path []parser.Node) bool {
	for _, node := range path {
		if n, ok := node.(*parser.SubqueryExpr); ok {
			if n.Timestamp != nil {
				return true
			}
		}
	}
	return false
}

// exec processes a single step of the test.
func (t *test) exec(tc testCommand, engine promql.QueryEngine) error {
	switch cmd := tc.(type) {
	case *clearCmd:
		t.clear()

	case *loadCmd:
		app := t.storage.Appender(t.context)
		if err := cmd.append(app); err != nil {
			app.Rollback()
			return err
		}

		if err := app.Commit(); err != nil {
			return err
		}

	case *evalCmd:
		return t.execEval(cmd, engine)

	default:
		panic("promql.Test.exec: unknown test command type")
	}
	return nil
}

func (t *test) execEval(cmd *evalCmd, engine promql.QueryEngine) error {
	if cmd.isRange {
		return t.execRangeEval(cmd, engine)
	}

	return t.execInstantEval(cmd, engine)
}

func (t *test) execRangeEval(cmd *evalCmd, engine promql.QueryEngine) error {
	q, err := engine.NewRangeQuery(t.context, t.storage, nil, cmd.expr, cmd.start, cmd.end, cmd.step)
	if err != nil {
		return fmt.Errorf("error creating range query for %q (line %d): %w", cmd.expr, cmd.line, err)
	}
	res := q.Exec(t.context)
	countWarnings, _ := res.Warnings.CountWarningsAndInfo()
	if !cmd.warn && countWarnings > 0 {
		return fmt.Errorf("unexpected warnings evaluating query %q (line %d): %v", cmd.expr, cmd.line, res.Warnings)
	}
	if cmd.warn && countWarnings == 0 {
		return fmt.Errorf("expected warnings evaluating query %q (line %d) but got none", cmd.expr, cmd.line)
	}
	if res.Err != nil {
		if cmd.fail {
			return cmd.checkExpectedFailure(res.Err)
		}

		return fmt.Errorf("error evaluating query %q (line %d): %w", cmd.expr, cmd.line, res.Err)
	}
	if res.Err == nil && cmd.fail {
		return fmt.Errorf("expected error evaluating query %q (line %d) but got none", cmd.expr, cmd.line)
	}
	defer q.Close()

	if err := cmd.compareResult(res.Value); err != nil {
		return fmt.Errorf("error in %s %s (line %d): %w", cmd, cmd.expr, cmd.line, err)
	}

	return nil
}

func (t *test) execInstantEval(cmd *evalCmd, engine promql.QueryEngine) error {
	queries, err := atModifierTestCases(cmd.expr, cmd.start)
	if err != nil {
		return err
	}
	queries = append([]atModifierTestCase{{expr: cmd.expr, evalTime: cmd.start}}, queries...)
	for _, iq := range queries {
		if err := t.runInstantQuery(iq, cmd, engine); err != nil {
			return err
		}
<<<<<<< HEAD
		if cmd.withNHCB {
			if !strings.Contains(iq.expr, "_bucket") {
				return fmt.Errorf("expected '_bucket' in the expression '%q'", iq.expr)
			}
			origExpr := iq.expr
			for _, rep := range histogramBucketReplacements {
				iq.expr = rep.pattern.ReplaceAllString(iq.expr, rep.repl)
			}
			switch {
			case patWhitespace.ReplaceAllString(iq.expr, "") == patWhitespace.ReplaceAllString(origExpr, ""):
				return fmt.Errorf("query rewrite of '%q' had no effect", iq.expr)
			case patBucket.MatchString(iq.expr):
				return fmt.Errorf("rewritten query '%q' still has '_bucket'", iq.expr)
			case patLE.MatchString(iq.expr):
				return fmt.Errorf("rewritten query '%q' still has 'le'", iq.expr)
			}
			if err := t.runInstantQuery(iq, cmd, engine); err != nil {
				return err
=======
		defer q.Close()
		res := q.Exec(t.context)
		if res.Err != nil {
			if cmd.fail {
				if err := cmd.checkExpectedFailure(res.Err); err != nil {
					return err
				}

				continue
>>>>>>> edd55888
			}
		}
	}
	return nil
}

func (t *test) runInstantQuery(iq atModifierTestCase, cmd *evalCmd, engine promql.QueryEngine) error {
	q, err := engine.NewInstantQuery(t.context, t.storage, nil, iq.expr, iq.evalTime)
	if err != nil {
		return fmt.Errorf("error creating instant query for %q (line %d): %w", cmd.expr, cmd.line, err)
	}
	defer q.Close()
	res := q.Exec(t.context)
	countWarnings, _ := res.Warnings.CountWarningsAndInfo()
	if !cmd.warn && countWarnings > 0 {
		return fmt.Errorf("unexpected warnings evaluating query %q (line %d): %v", iq.expr, cmd.line, res.Warnings)
	}
	if cmd.warn && countWarnings == 0 {
		return fmt.Errorf("expected warnings evaluating query %q (line %d) but got none", iq.expr, cmd.line)
	}
	if res.Err != nil {
		if cmd.fail {
			return nil
		}
		return fmt.Errorf("error evaluating query %q (line %d): %w", iq.expr, cmd.line, res.Err)
	}
	if res.Err == nil && cmd.fail {
		return fmt.Errorf("expected error evaluating query %q (line %d) but got none", iq.expr, cmd.line)
	}
	err = cmd.compareResult(res.Value)
	if err != nil {
		return fmt.Errorf("error in %s %s (line %d): %w", cmd, iq.expr, cmd.line, err)
	}

	// Check query returns same result in range mode,
	// by checking against the middle step.
	q, err = engine.NewRangeQuery(t.context, t.storage, nil, iq.expr, iq.evalTime.Add(-time.Minute), iq.evalTime.Add(time.Minute), time.Minute)
	if err != nil {
		return fmt.Errorf("error creating range query for %q (line %d): %w", cmd.expr, cmd.line, err)
	}
	rangeRes := q.Exec(t.context)
	if rangeRes.Err != nil {
		return fmt.Errorf("error evaluating query %q (line %d) in range mode: %w", iq.expr, cmd.line, rangeRes.Err)
	}
	defer q.Close()
	if cmd.ordered {
		// Range queries are always sorted by labels, so skip this test case that expects results in a particular order.
		return nil
	}
	mat := rangeRes.Value.(promql.Matrix)
	if err := assertMatrixSorted(mat); err != nil {
		return err
	}

	vec := make(promql.Vector, 0, len(mat))
	for _, series := range mat {
		// We expect either Floats or Histograms.
		for _, point := range series.Floats {
			if point.T == timeMilliseconds(iq.evalTime) {
				vec = append(vec, promql.Sample{Metric: series.Metric, T: point.T, F: point.F})
				break
			}
		}
		for _, point := range series.Histograms {
			if point.T == timeMilliseconds(iq.evalTime) {
				vec = append(vec, promql.Sample{Metric: series.Metric, T: point.T, H: point.H})
				break
			}
		}
	}
	if _, ok := res.Value.(promql.Scalar); ok {
		err = cmd.compareResult(promql.Scalar{V: vec[0].F})
	} else {
		err = cmd.compareResult(vec)
	}
	if err != nil {
		return fmt.Errorf("error in %s %s (line %d) range mode: %w", cmd, iq.expr, cmd.line, err)
	}
	return nil
}

func assertMatrixSorted(m promql.Matrix) error {
	if len(m) <= 1 {
		return nil
	}

	for i, s := range m[:len(m)-1] {
		nextIndex := i + 1
		nextMetric := m[nextIndex].Metric

		if labels.Compare(s.Metric, nextMetric) > 0 {
			return fmt.Errorf("matrix results should always be sorted by labels, but matrix is not sorted: series at index %v with labels %s sorts before series at index %v with labels %s", nextIndex, nextMetric, i, s.Metric)
		}
	}

	return nil
}

// clear the current test storage of all inserted samples.
func (t *test) clear() {
	if t.storage != nil {
		err := t.storage.Close()
		require.NoError(t.T, err, "Unexpected error while closing test storage.")
	}
	if t.cancelCtx != nil {
		t.cancelCtx()
	}
	t.storage = teststorage.New(t)
	t.context, t.cancelCtx = context.WithCancel(context.Background())
}

func parseNumber(s string) (float64, error) {
	n, err := strconv.ParseInt(s, 0, 64)
	f := float64(n)
	if err != nil {
		f, err = strconv.ParseFloat(s, 64)
	}
	if err != nil {
		return 0, fmt.Errorf("error parsing number: %w", err)
	}
	return f, nil
}

// LazyLoader lazily loads samples into storage.
// This is specifically implemented for unit testing of rules.
type LazyLoader struct {
	loadCmd *loadCmd

	storage          storage.Storage
	SubqueryInterval time.Duration

	queryEngine *promql.Engine
	context     context.Context
	cancelCtx   context.CancelFunc

	opts LazyLoaderOpts
}

// LazyLoaderOpts are options for the lazy loader.
type LazyLoaderOpts struct {
	// Both of these must be set to true for regular PromQL (as of
	// Prometheus v2.33). They can still be disabled here for legacy and
	// other uses.
	EnableAtModifier, EnableNegativeOffset bool
}

// NewLazyLoader returns an initialized empty LazyLoader.
func NewLazyLoader(input string, opts LazyLoaderOpts) (*LazyLoader, error) {
	ll := &LazyLoader{
		opts: opts,
	}
	err := ll.parse(input)
	if err != nil {
		return nil, err
	}
	err = ll.clear()
	return ll, err
}

// parse the given load command.
func (ll *LazyLoader) parse(input string) error {
	lines := getLines(input)
	// Accepts only 'load' command.
	for i := 0; i < len(lines); i++ {
		l := lines[i]
		if len(l) == 0 {
			continue
		}
		if strings.HasPrefix(strings.ToLower(patSpace.Split(l, 2)[0]), "load") {
			_, cmd, err := parseLoad(lines, i)
			if err != nil {
				return err
			}
			ll.loadCmd = cmd
			return nil
		}

		return raise(i, "invalid command %q", l)
	}
	return errors.New("no \"load\" command found")
}

// clear the current test storage of all inserted samples.
func (ll *LazyLoader) clear() error {
	if ll.storage != nil {
		if err := ll.storage.Close(); err != nil {
			return fmt.Errorf("closing test storage: %w", err)
		}
	}
	if ll.cancelCtx != nil {
		ll.cancelCtx()
	}
	var err error
	ll.storage, err = teststorage.NewWithError()
	if err != nil {
		return err
	}

	opts := promql.EngineOpts{
		Logger:                   nil,
		Reg:                      nil,
		MaxSamples:               10000,
		Timeout:                  100 * time.Second,
		NoStepSubqueryIntervalFn: func(int64) int64 { return durationMilliseconds(ll.SubqueryInterval) },
		EnableAtModifier:         ll.opts.EnableAtModifier,
		EnableNegativeOffset:     ll.opts.EnableNegativeOffset,
	}

	ll.queryEngine = promql.NewEngine(opts)
	ll.context, ll.cancelCtx = context.WithCancel(context.Background())
	return nil
}

// appendTill appends the defined time series to the storage till the given timestamp (in milliseconds).
func (ll *LazyLoader) appendTill(ts int64) error {
	app := ll.storage.Appender(ll.Context())
	for h, smpls := range ll.loadCmd.defs {
		m := ll.loadCmd.metrics[h]
		for i, s := range smpls {
			if s.T > ts {
				// Removing the already added samples.
				ll.loadCmd.defs[h] = smpls[i:]
				break
			}
			if err := appendSample(app, s, m); err != nil {
				return err
			}
			if i == len(smpls)-1 {
				ll.loadCmd.defs[h] = nil
			}
		}
	}
	return app.Commit()
}

// WithSamplesTill loads the samples till given timestamp and executes the given function.
func (ll *LazyLoader) WithSamplesTill(ts time.Time, fn func(error)) {
	tsMilli := ts.Sub(time.Unix(0, 0).UTC()) / time.Millisecond
	fn(ll.appendTill(int64(tsMilli)))
}

// QueryEngine returns the LazyLoader's query engine.
func (ll *LazyLoader) QueryEngine() *promql.Engine {
	return ll.queryEngine
}

// Queryable allows querying the LazyLoader's data.
// Note: only the samples till the max timestamp used
// in `WithSamplesTill` can be queried.
func (ll *LazyLoader) Queryable() storage.Queryable {
	return ll.storage
}

// Context returns the LazyLoader's context.
func (ll *LazyLoader) Context() context.Context {
	return ll.context
}

// Storage returns the LazyLoader's storage.
func (ll *LazyLoader) Storage() storage.Storage {
	return ll.storage
}

// Close closes resources associated with the LazyLoader.
func (ll *LazyLoader) Close() error {
	ll.cancelCtx()
	return ll.storage.Close()
}

func makeInt64Pointer(val int64) *int64 {
	valp := new(int64)
	*valp = val
	return valp
}

func timeMilliseconds(t time.Time) int64 {
	return t.UnixNano() / int64(time.Millisecond/time.Nanosecond)
}

func durationMilliseconds(d time.Duration) int64 {
	return int64(d / (time.Millisecond / time.Nanosecond))
}<|MERGE_RESOLUTION|>--- conflicted
+++ resolved
@@ -672,14 +672,10 @@
 	line  int
 
 	isRange             bool // if false, instant query
-<<<<<<< HEAD
 	fail, warn, ordered bool
 	withNHCB            bool
-=======
-	fail, ordered       bool
 	expectedFailMessage string
 	expectedFailRegexp  *regexp.Regexp
->>>>>>> edd55888
 
 	metrics  map[uint64]labels.Labels
 	expected map[uint64]entry
@@ -1070,7 +1066,6 @@
 		if err := t.runInstantQuery(iq, cmd, engine); err != nil {
 			return err
 		}
-<<<<<<< HEAD
 		if cmd.withNHCB {
 			if !strings.Contains(iq.expr, "_bucket") {
 				return fmt.Errorf("expected '_bucket' in the expression '%q'", iq.expr)
@@ -1089,17 +1084,6 @@
 			}
 			if err := t.runInstantQuery(iq, cmd, engine); err != nil {
 				return err
-=======
-		defer q.Close()
-		res := q.Exec(t.context)
-		if res.Err != nil {
-			if cmd.fail {
-				if err := cmd.checkExpectedFailure(res.Err); err != nil {
-					return err
-				}
-
-				continue
->>>>>>> edd55888
 			}
 		}
 	}
@@ -1122,6 +1106,10 @@
 	}
 	if res.Err != nil {
 		if cmd.fail {
+			if err := cmd.checkExpectedFailure(res.Err); err != nil {
+				return err
+			}
+
 			return nil
 		}
 		return fmt.Errorf("error evaluating query %q (line %d): %w", iq.expr, cmd.line, res.Err)

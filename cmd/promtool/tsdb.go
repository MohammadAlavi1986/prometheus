// Copyright 2017 The Prometheus Authors
// Licensed under the Apache License, Version 2.0 (the "License");
// you may not use this file except in compliance with the License.
// You may obtain a copy of the License at
//
// http://www.apache.org/licenses/LICENSE-2.0
//
// Unless required by applicable law or agreed to in writing, software
// distributed under the License is distributed on an "AS IS" BASIS,
// WITHOUT WARRANTIES OR CONDITIONS OF ANY KIND, either express or implied.
// See the License for the specific language governing permissions and
// limitations under the License.

package main

import (
	"bufio"
	"context"
	"fmt"
	"io"
	"io/ioutil"
	"os"
	"path/filepath"
	"runtime"
	"runtime/pprof"
	"sort"
	"strconv"
	"strings"
	"sync"
	"text/tabwriter"
	"time"

	"github.com/alecthomas/units"
	"github.com/go-kit/kit/log"
	"github.com/pkg/errors"

	"github.com/prometheus/prometheus/pkg/labels"
	"github.com/prometheus/prometheus/storage"
	"github.com/prometheus/prometheus/tsdb"
	"github.com/prometheus/prometheus/tsdb/chunks"
	tsdb_errors "github.com/prometheus/prometheus/tsdb/errors"
	"github.com/prometheus/prometheus/tsdb/fileutil"
)

const timeDelta = 30000

type writeBenchmark struct {
	outPath     string
	samplesFile string
	cleanup     bool
	numMetrics  int

	storage *tsdb.DB

	cpuprof   *os.File
	memprof   *os.File
	blockprof *os.File
	mtxprof   *os.File
	logger    log.Logger
}

func benchmarkWrite(outPath, samplesFile string, numMetrics int) error {
	b := &writeBenchmark{
		outPath:     outPath,
		samplesFile: samplesFile,
		numMetrics:  numMetrics,
		logger:      log.NewLogfmtLogger(log.NewSyncWriter(os.Stderr)),
	}
	if b.outPath == "" {
		dir, err := ioutil.TempDir("", "tsdb_bench")
		if err != nil {
			return err
		}
		b.outPath = dir
		b.cleanup = true
	}
	if err := os.RemoveAll(b.outPath); err != nil {
		return err
	}
	if err := os.MkdirAll(b.outPath, 0777); err != nil {
		return err
	}

	dir := filepath.Join(b.outPath, "storage")

	l := log.With(b.logger, "ts", log.DefaultTimestampUTC, "caller", log.DefaultCaller)

	st, err := tsdb.Open(dir, l, nil, &tsdb.Options{
		RetentionDuration: int64(15 * 24 * time.Hour / time.Millisecond),
		MinBlockDuration:  int64(2 * time.Hour / time.Millisecond),
	})
	if err != nil {
		return err
	}
	st.DisableCompactions()
	b.storage = st

	var lbs []labels.Labels

	if _, err = measureTime("readData", func() error {
		f, err := os.Open(b.samplesFile)
		if err != nil {
			return err
		}
		defer f.Close()

		lbs, err = readPrometheusLabels(f, b.numMetrics)
		if err != nil {
			return err
		}
		return nil
	}); err != nil {
		return err
	}

	var total uint64

	dur, err := measureTime("ingestScrapes", func() error {
		if err := b.startProfiling(); err != nil {
			return err
		}
		total, err = b.ingestScrapes(lbs, 3000)
		if err != nil {
			return err
		}
		return nil
	})
	if err != nil {
		return err
	}

	fmt.Println(" > total samples:", total)
	fmt.Println(" > samples/sec:", float64(total)/dur.Seconds())

	if _, err = measureTime("stopStorage", func() error {
		if err := b.storage.Close(); err != nil {
			return err
		}

		return b.stopProfiling()
	}); err != nil {
		return err
	}

	return nil
}

func (b *writeBenchmark) ingestScrapes(lbls []labels.Labels, scrapeCount int) (uint64, error) {
	var mu sync.Mutex
	var total uint64

	for i := 0; i < scrapeCount; i += 100 {
		var wg sync.WaitGroup
		lbls := lbls
		for len(lbls) > 0 {
			l := 1000
			if len(lbls) < 1000 {
				l = len(lbls)
			}
			batch := lbls[:l]
			lbls = lbls[l:]

			wg.Add(1)
			go func() {
				n, err := b.ingestScrapesShard(batch, 100, int64(timeDelta*i))
				if err != nil {
					// exitWithError(err)
					fmt.Println(" err", err)
				}
				mu.Lock()
				total += n
				mu.Unlock()
				wg.Done()
			}()
		}
		wg.Wait()
	}
	fmt.Println("ingestion completed")

	return total, nil
}

func (b *writeBenchmark) ingestScrapesShard(lbls []labels.Labels, scrapeCount int, baset int64) (uint64, error) {
	ts := baset

	type sample struct {
		labels labels.Labels
		value  int64
		ref    *uint64
	}

	scrape := make([]*sample, 0, len(lbls))

	for _, m := range lbls {
		scrape = append(scrape, &sample{
			labels: m,
			value:  123456789,
		})
	}
	total := uint64(0)

	for i := 0; i < scrapeCount; i++ {
		app := b.storage.Appender(context.TODO())
		ts += timeDelta

		for _, s := range scrape {
			s.value += 1000

			if s.ref == nil {
				ref, err := app.Add(s.labels, ts, float64(s.value))
				if err != nil {
					panic(err)
				}
				s.ref = &ref
			} else if err := app.AddFast(*s.ref, ts, float64(s.value)); err != nil {

				if errors.Cause(err) != storage.ErrNotFound {
					panic(err)
				}

				ref, err := app.Add(s.labels, ts, float64(s.value))
				if err != nil {
					panic(err)
				}
				s.ref = &ref
			}

			total++
		}
		if err := app.Commit(); err != nil {
			return total, err
		}
	}
	return total, nil
}

func (b *writeBenchmark) startProfiling() error {
	var err error

	// Start CPU profiling.
	b.cpuprof, err = os.Create(filepath.Join(b.outPath, "cpu.prof"))
	if err != nil {
		return fmt.Errorf("bench: could not create cpu profile: %v", err)
	}
	if err := pprof.StartCPUProfile(b.cpuprof); err != nil {
		return fmt.Errorf("bench: could not start CPU profile: %v", err)
	}

	// Start memory profiling.
	b.memprof, err = os.Create(filepath.Join(b.outPath, "mem.prof"))
	if err != nil {
		return fmt.Errorf("bench: could not create memory profile: %v", err)
	}
	runtime.MemProfileRate = 64 * 1024

	// Start fatal profiling.
	b.blockprof, err = os.Create(filepath.Join(b.outPath, "block.prof"))
	if err != nil {
		return fmt.Errorf("bench: could not create block profile: %v", err)
	}
	runtime.SetBlockProfileRate(20)

	b.mtxprof, err = os.Create(filepath.Join(b.outPath, "mutex.prof"))
	if err != nil {
		return fmt.Errorf("bench: could not create mutex profile: %v", err)
	}
	runtime.SetMutexProfileFraction(20)
	return nil
}

func (b *writeBenchmark) stopProfiling() error {
	if b.cpuprof != nil {
		pprof.StopCPUProfile()
		b.cpuprof.Close()
		b.cpuprof = nil
	}
	if b.memprof != nil {
		if err := pprof.Lookup("heap").WriteTo(b.memprof, 0); err != nil {
			return fmt.Errorf("error writing mem profile: %v", err)
		}
		b.memprof.Close()
		b.memprof = nil
	}
	if b.blockprof != nil {
		if err := pprof.Lookup("block").WriteTo(b.blockprof, 0); err != nil {
			return fmt.Errorf("error writing block profile: %v", err)
		}
		b.blockprof.Close()
		b.blockprof = nil
		runtime.SetBlockProfileRate(0)
	}
	if b.mtxprof != nil {
		if err := pprof.Lookup("mutex").WriteTo(b.mtxprof, 0); err != nil {
			return fmt.Errorf("error writing mutex profile: %v", err)
		}
		b.mtxprof.Close()
		b.mtxprof = nil
		runtime.SetMutexProfileFraction(0)
	}
	return nil
}

func measureTime(stage string, f func() error) (time.Duration, error) {
	fmt.Printf(">> start stage=%s\n", stage)
	start := time.Now()
	if err := f(); err != nil {
		return 0, err
	}

	fmt.Printf(">> completed stage=%s duration=%s\n", stage, time.Since(start))
	return time.Since(start), nil
}

func readPrometheusLabels(r io.Reader, n int) ([]labels.Labels, error) {
	scanner := bufio.NewScanner(r)

	var mets []labels.Labels
	hashes := map[uint64]struct{}{}
	i := 0

	for scanner.Scan() && i < n {
		m := make(labels.Labels, 0, 10)

		r := strings.NewReplacer("\"", "", "{", "", "}", "")
		s := r.Replace(scanner.Text())

		labelChunks := strings.Split(s, ",")
		for _, labelChunk := range labelChunks {
			split := strings.Split(labelChunk, ":")
			m = append(m, labels.Label{Name: split[0], Value: split[1]})
		}
		// Order of the k/v labels matters, don't assume we'll always receive them already sorted.
		sort.Sort(m)
		h := m.Hash()
		if _, ok := hashes[h]; ok {
			continue
		}
		mets = append(mets, m)
		hashes[h] = struct{}{}
		i++
	}
	return mets, nil
}

func listBlocks(path string, humanReadable bool) error {
	db, err := tsdb.OpenDBReadOnly(path, nil)
	if err != nil {
		return err
	}
	defer func() {
		err = tsdb_errors.NewMulti(err, db.Close()).Err()
	}()
	blocks, err := db.Blocks()
	if err != nil {
		return err
	}
	printBlocks(blocks, true, humanReadable)
	return nil
}

func printBlocks(blocks []tsdb.BlockReader, writeHeader, humanReadable bool) {
	tw := tabwriter.NewWriter(os.Stdout, 0, 0, 2, ' ', 0)
	defer tw.Flush()

	if writeHeader {
		fmt.Fprintln(tw, "BLOCK ULID\tMIN TIME\tMAX TIME\tDURATION\tNUM SAMPLES\tNUM CHUNKS\tNUM SERIES\tSIZE")
	}

	for _, b := range blocks {
		meta := b.Meta()

		fmt.Fprintf(tw,
			"%v\t%v\t%v\t%v\t%v\t%v\t%v\t%v\n",
			meta.ULID,
			getFormatedTime(meta.MinTime, humanReadable),
			getFormatedTime(meta.MaxTime, humanReadable),
			time.Duration(meta.MaxTime-meta.MinTime)*time.Millisecond,
			meta.Stats.NumSamples,
			meta.Stats.NumChunks,
			meta.Stats.NumSeries,
			getFormatedBytes(b.Size(), humanReadable),
		)
	}
}

func getFormatedTime(timestamp int64, humanReadable bool) string {
	if humanReadable {
		return time.Unix(timestamp/1000, 0).UTC().String()
	}
	return strconv.FormatInt(timestamp, 10)
}

func getFormatedBytes(bytes int64, humanReadable bool) string {
	if humanReadable {
		return units.Base2Bytes(bytes).String()
	}
	return strconv.FormatInt(bytes, 10)
}

func openBlock(path, blockID string) (*tsdb.DBReadOnly, tsdb.BlockReader, error) {
	db, err := tsdb.OpenDBReadOnly(path, nil)
	if err != nil {
		return nil, nil, err
	}
	blocks, err := db.Blocks()
	if err != nil {
		return nil, nil, err
	}
	var block tsdb.BlockReader
	if blockID != "" {
		for _, b := range blocks {
			if b.Meta().ULID.String() == blockID {
				block = b
				break
			}
		}
	} else if len(blocks) > 0 {
		block = blocks[len(blocks)-1]
	}
	if block == nil {
		return nil, nil, fmt.Errorf("block %s not found", blockID)
	}
	return db, block, nil
}

func analyzeBlock(path, blockID string, limit int) error {
	db, block, err := openBlock(path, blockID)
	if err != nil {
		return err
	}
	defer func() {
		err = tsdb_errors.NewMulti(err, db.Close()).Err()
	}()

	meta := block.Meta()
	fmt.Printf("Block ID: %s\n", meta.ULID)
	// Presume 1ms resolution that Prometheus uses.
	fmt.Printf("Duration: %s\n", (time.Duration(meta.MaxTime-meta.MinTime) * 1e6).String())
	fmt.Printf("Series: %d\n", meta.Stats.NumSeries)
	ir, err := block.Index()
	if err != nil {
		return err
	}
	defer ir.Close()

	allLabelNames, err := ir.LabelNames()
	if err != nil {
		return err
	}
	fmt.Printf("Label names: %d\n", len(allLabelNames))

	type postingInfo struct {
		key    string
		metric uint64
	}
	postingInfos := []postingInfo{}

	printInfo := func(postingInfos []postingInfo) {
		sort.Slice(postingInfos, func(i, j int) bool { return postingInfos[i].metric > postingInfos[j].metric })

		for i, pc := range postingInfos {
			if i >= limit {
				break
			}
			fmt.Printf("%d %s\n", pc.metric, pc.key)
		}
	}

	labelsUncovered := map[string]uint64{}
	labelpairsUncovered := map[string]uint64{}
	labelpairsCount := map[string]uint64{}
	entries := 0
	p, err := ir.Postings("", "") // The special all key.
	if err != nil {
		return err
	}
	lbls := labels.Labels{}
	chks := []chunks.Meta{}
	for p.Next() {
		if err = ir.Series(p.At(), &lbls, &chks); err != nil {
			return err
		}
		// Amount of the block time range not covered by this series.
		uncovered := uint64(meta.MaxTime-meta.MinTime) - uint64(chks[len(chks)-1].MaxTime-chks[0].MinTime)
		for _, lbl := range lbls {
			key := lbl.Name + "=" + lbl.Value
			labelsUncovered[lbl.Name] += uncovered
			labelpairsUncovered[key] += uncovered
			labelpairsCount[key]++
			entries++
		}
	}
	if p.Err() != nil {
		return p.Err()
	}
	fmt.Printf("Postings (unique label pairs): %d\n", len(labelpairsUncovered))
	fmt.Printf("Postings entries (total label pairs): %d\n", entries)

	postingInfos = postingInfos[:0]
	for k, m := range labelpairsUncovered {
		postingInfos = append(postingInfos, postingInfo{k, uint64(float64(m) / float64(meta.MaxTime-meta.MinTime))})
	}

	fmt.Printf("\nLabel pairs most involved in churning:\n")
	printInfo(postingInfos)

	postingInfos = postingInfos[:0]
	for k, m := range labelsUncovered {
		postingInfos = append(postingInfos, postingInfo{k, uint64(float64(m) / float64(meta.MaxTime-meta.MinTime))})
	}

	fmt.Printf("\nLabel names most involved in churning:\n")
	printInfo(postingInfos)

	postingInfos = postingInfos[:0]
	for k, m := range labelpairsCount {
		postingInfos = append(postingInfos, postingInfo{k, m})
	}

	fmt.Printf("\nMost common label pairs:\n")
	printInfo(postingInfos)

	postingInfos = postingInfos[:0]
	for _, n := range allLabelNames {
		values, err := ir.SortedLabelValues(n)
		if err != nil {
			return err
		}
		var cumulativeLength uint64
		for _, str := range values {
			cumulativeLength += uint64(len(str))
		}
		postingInfos = append(postingInfos, postingInfo{n, cumulativeLength})
	}

	fmt.Printf("\nLabel names with highest cumulative label value length:\n")
	printInfo(postingInfos)

	postingInfos = postingInfos[:0]
	for _, n := range allLabelNames {
		lv, err := ir.SortedLabelValues(n)
		if err != nil {
			return err
		}
		postingInfos = append(postingInfos, postingInfo{n, uint64(len(lv))})
	}
	fmt.Printf("\nHighest cardinality labels:\n")
	printInfo(postingInfos)

	postingInfos = postingInfos[:0]
	lv, err := ir.SortedLabelValues("__name__")
	if err != nil {
		return err
	}
	for _, n := range lv {
		postings, err := ir.Postings("__name__", n)
		if err != nil {
			return err
		}
		count := 0
		for postings.Next() {
			count++
		}
		if postings.Err() != nil {
			return postings.Err()
		}
		postingInfos = append(postingInfos, postingInfo{n, uint64(count)})
	}
	fmt.Printf("\nHighest cardinality metric names:\n")
	printInfo(postingInfos)
	return nil
}

func dumpSamples(path string, mint, maxt int64) (err error) {
	db, err := tsdb.OpenDBReadOnly(path, nil)
	if err != nil {
		return err
	}
	defer func() {
		err = tsdb_errors.NewMulti(err, db.Close()).Err()
	}()
	q, err := db.Querier(context.TODO(), mint, maxt)
	if err != nil {
		return err
	}
	defer q.Close()

	ss := q.Select(false, nil, labels.MustNewMatcher(labels.MatchRegexp, "", ".*"))

	for ss.Next() {
		series := ss.At()
		lbs := series.Labels()
		it := series.Iterator()
		for it.Next() {
			ts, val := it.At()
			fmt.Printf("%s %g %d\n", lbs, val, ts)
		}
		if it.Err() != nil {
			return ss.Err()
		}
	}

	if ws := ss.Warnings(); len(ws) > 0 {
		return tsdb_errors.NewMulti(ws...).Err()
	}

	if ss.Err() != nil {
		return ss.Err()
	}
	return nil
}

func checkErr(err error) int {
	if err != nil {
		fmt.Fprintln(os.Stderr, err)
		return 1
	}
	return 0
}

func backfillOpenMetrics(path string, outputDir string, humanReadable bool) (err error) {
	inputFile, err := fileutil.OpenMmapFile(path)
	if err != nil {
		return err
	}
	defer inputFile.Close()
<<<<<<< HEAD

	if err := os.MkdirAll(outputDir, 0777); err != nil {
		return errors.Wrap(err, "create output dir")
	}
	return backfill(5000, inputFile.Bytes(), outputDir)
=======
	return backfill(5000, inputFile.Bytes(), outputDir, humanReadable)
>>>>>>> 53480c16
}<|MERGE_RESOLUTION|>--- conflicted
+++ resolved
@@ -624,13 +624,10 @@
 		return err
 	}
 	defer inputFile.Close()
-<<<<<<< HEAD
 
 	if err := os.MkdirAll(outputDir, 0777); err != nil {
 		return errors.Wrap(err, "create output dir")
 	}
-	return backfill(5000, inputFile.Bytes(), outputDir)
-=======
+
 	return backfill(5000, inputFile.Bytes(), outputDir, humanReadable)
->>>>>>> 53480c16
 }
# Changelog

## unreleased

## 2.52.0-rc.0 / 2024-04-22

* [CHANGE] TSDB: Fix the predicate checking for blocks which are beyond the retention period to include the ones right at the retention boundary. #9633
<<<<<<< HEAD
* [FEATURE] Kubernetes SD: Add a new metric `prometheus_sd_kubernetes_failures_total` to track failed requests to Kubernetes API. #13554
* [FEATURE] Kubernetes SD: Add node and zone metadata labels when using the endpointslice role. #13935
* [FEATURE] Azure SD/Remote Write: Allow usage of Azure authorization SDK. #13099
* [FEATURE] Alerting: Support native histogram templating. #13731
* [FEATURE] Linode SD: Support IPv6 range discovery and region filtering. #13774
* [ENHANCEMENT] PromQL: Performance improvements for queries with regex matchers. #13461
* [ENHANCEMENT] PromQL: Performance improvements when using aggregation operators. #13744
* [ENHANCEMENT] PromQL: Validate label_join destination label. #13803
* [ENHANCEMENT] Scrape: Increment `prometheus_target_scrapes_sample_duplicate_timestamp_total` metric on duplicated series during one scrape. #12933
* [ENHANCEMENT] TSDB: Many improvements in performance. #13742 #13673 #13782
* [ENHANCEMENT] TSDB: Pause regular block compactions if the head needs to be compacted (prioritize head as it increases memory consumption). #13754
* [ENHANCEMENT] Observability: Improved logging during signal handling termination. #13772
* [ENHANCEMENT] Observability: All log lines for drop series use "num_dropped" key consistently. #13823
* [ENHANCEMENT] Observability: Log chunk snapshot and mmaped chunk replay duration during WAL replay. #13838
* [ENHANCEMENT] Observability: Log if the block is being created from WBL during compaction. #13846
* [BUGFIX] PromQL: Fix inaccurate sample number statistic when querying histograms. #13667
* [BUGFIX] PromQL: Fix `histogram_stddev` and `histogram_stdvar` for cases where the histogram has negative buckets. #13852
* [BUGFIX] PromQL: Fix possible duplicated label name and values in a metric result for specific queries. #13845
* [BUGFIX] Scrape: Fix setting native histogram schema factor during scrape. #13846
* [BUGFIX] TSDB: Fix counting of histogram samples when creating WAL checkpoint stats. #13776
* [BUGFIX] TSDB: Fix cases of compacting empty heads. #13755
* [BUGFIX] TSDB: Count float histograms in WAL checkpoint. #13844
* [BUGFIX] Remote Read: Fix memory leak due to broken requests. #13777
* [BUGFIX] API: Stop building response for `/api/v1/series/` when the API request was cancelled. #13766
* [BUGFIX] promtool: Fix panic on `promtool tsdb analyze --extended` when no native histograms are present. #13976
=======
* [CHANGE] Rules: Execute 1 query instead of N (where N is the number of alerts within alert rule) when restoring alerts. #13980
* [ENHANCEMENT] Rules: Add `rule_group_last_restore_duration_seconds` to measure the time it takes to restore a rule group. #13974
* [ENHANCEMENT] OTLP: Improve remote write format translation performance by using label set hashes for metric identifiers instead of string based ones. #14006 #13991
* [BUGFIX] OTLP: Don't generate target_info unless at least one identifying label is defined. #13991
* [BUGFIX] OTLP: Don't generate target_info unless there are metrics. #13991
>>>>>>> 85e3c438

## 2.51.2 / 2024-04-09

Bugfix release.

[BUGFIX] Notifier: could hang when using relabeling on alerts #13861

## 2.51.1 / 2024-03-27

Bugfix release.

* [BUGFIX] PromQL: Re-instate validation of label_join destination label #13803
* [BUGFIX] Scraping (experimental native histograms): Fix handling of the min bucket factor on sync of targets #13846
* [BUGFIX] PromQL: Some queries could return the same series twice (library use only) #13845

## 2.51.0 / 2024-03-18

This version is built with Go 1.22.1.

There is a new optional build tag "dedupelabels", which should reduce memory consumption (#12304).
It is off by default; there will be an optional alternative image to try it out.

* [CHANGE] Scraping: Do experimental timestamp alignment even if tolerance is bigger than 1% of scrape interval #13624, #13737
* [FEATURE] Alerting: Relabel rules for AlertManagerConfig; allows routing alerts to different alertmanagers #12551, #13735
* [FEATURE] API: add limit param to series, label-names and label-values APIs #13396
* [FEATURE] UI (experimental native histograms): Add native histogram chart to Table view #13658
* [FEATURE] Promtool: Add a "tsdb dump-openmetrics" to dump in OpenMetrics format. #13194
* [FEATURE] PromQL (experimental native histograms): Add histogram_avg function #13467
* [ENHANCEMENT] Rules: Evaluate independent rules concurrently #12946, #13527
* [ENHANCEMENT] Scraping (experimental native histograms): Support exemplars #13488
* [ENHANCEMENT] Remote Write: Disable resharding during active retry backoffs #13562
* [ENHANCEMENT] Observability: Add native histograms to latency/duration metrics #13681
* [ENHANCEMENT] Observability: Add 'type' label to prometheus_tsdb_head_out_of_order_samples_appended_total #13607
* [ENHANCEMENT] API: Faster generation of targets into JSON #13469, #13484
* [ENHANCEMENT] Scraping, API: Use faster compression library #10782
* [ENHANCEMENT] OpenTelemetry: Performance improvements in OTLP parsing #13627
* [ENHANCEMENT] PromQL: Optimisations to reduce CPU and memory #13448, #13536
* [BUGFIX] PromQL: Constrain extrapolation in rate() to half of sample interval #13725
* [BUGFIX] Remote Write: Stop slowing down when a new WAL segment is created #13583, #13628
* [BUGFIX] PromQL: Fix wrongly scoped range vectors with @ modifier #13559
* [BUGFIX] Kubernetes SD: Pod status changes were not discovered by Endpoints service discovery #13337
* [BUGFIX] Azure SD: Fix 'error: parameter virtualMachineScaleSetName cannot be empty' (#13702)
* [BUGFIX] Remote Write: Fix signing for AWS sigv4 transport #13497
* [BUGFIX] Observability: Exemplars emitted by Prometheus use "trace_id" not "traceID" #13589

## 2.50.1 / 2024-02-26

* [BUGFIX] API: Fix metadata API using wrong field names. #13633

## 2.50.0 / 2024-02-22

* [CHANGE] Remote Write: Error `storage.ErrTooOldSample` is now generating HTTP error 400 instead of HTTP error 500. #13335
* [FEATURE] Remote Write: Drop old inmemory samples. Activated using the config entry `sample_age_limit`. #13002
* [FEATURE] **Experimental**: Add support for ingesting zeros as created timestamps. (enabled under the feature-flag `created-timestamp-zero-ingestion`). #12733 #13279
* [FEATURE] Promtool: Add `analyze` histograms command. #12331
* [FEATURE] TSDB/compaction: Add a way to enable overlapping compaction. #13282 #13393 #13398
* [FEATURE] Add automatic memory limit handling. Activated using the feature flag. `auto-gomemlimit` #13395
* [ENHANCEMENT] Promtool: allow specifying multiple matchers in `promtool tsdb dump`. #13296
* [ENHANCEMENT] PromQL: Restore more efficient version of `NewPossibleNonCounterInfo` annotation. #13022
* [ENHANCEMENT] Kuma SD: Extend configuration to allow users to specify client ID. #13278
* [ENHANCEMENT] PromQL: Use natural sort in `sort_by_label` and `sort_by_label_desc`. This is **experimental**. #13411
* [ENHANCEMENT] Native Histograms: support `native_histogram_min_bucket_factor` in scrape_config. #13222
* [ENHANCEMENT] Native Histograms: Issue warning if histogramRate is applied to the wrong kind of histogram. #13392
* [ENHANCEMENT] TSDB: Make transaction isolation data structures smaller. #13015
* [ENHANCEMENT] TSDB/postings: Optimize merge using Loser Tree. #12878
* [ENHANCEMENT] TSDB: Simplify internal series delete function. #13261
* [ENHANCEMENT] Agent: Performance improvement by making the global hash lookup table smaller. #13262
* [ENHANCEMENT] PromQL: faster execution of metric functions, e.g. abs(), rate() #13446
* [ENHANCEMENT] TSDB: Optimize label values with matchers by taking shortcuts. #13426
* [ENHANCEMENT] Kubernetes SD: Check preconditions earlier and avoid unnecessary checks or iterations in kube_sd. #13408
* [ENHANCEMENT] Promtool: Improve visibility for `promtool test rules` with JSON colored formatting. #13342
* [ENHANCEMENT] Consoles: Exclude iowait and steal from CPU Utilisation. #9593
* [ENHANCEMENT] Various improvements and optimizations on Native Histograms. #13267, #13215, #13276 #13289, #13340
* [BUGFIX] Scraping: Fix quality value in HTTP Accept header. #13313
* [BUGFIX] UI: Fix usage of the function `time()` that was crashing. #13371
* [BUGFIX] Azure SD: Fix SD crashing when it finds a VM scale set. #13578

## 2.49.1 / 2024-01-15

* [BUGFIX] TSDB: Fixed a wrong `q=` value in scrape accept header #13313

## 2.49.0 / 2024-01-15

* [FEATURE] Promtool: Add `--run` flag promtool test rules command. #12206
* [FEATURE] SD: Add support for `NS` records to DNS SD. #13219
* [FEATURE] UI: Add heatmap visualization setting in the Graph tab, useful histograms. #13096 #13371
* [FEATURE] Scraping: Add `scrape_config.enable_compression` (default true) to disable gzip compression when scraping the target. #13166
* [FEATURE] PromQL: Add a `promql-experimental-functions` feature flag containing some new experimental PromQL functions. #13103 NOTE: More experimental functions might be added behind the same feature flag in the future. Added functions:
  * Experimental `mad_over_time` (median absolute deviation around the median) function. #13059
  * Experimental `sort_by_label` and `sort_by_label_desc` functions allowing sorting returned series by labels. #11299
* [FEATURE] SD: Add `__meta_linode_gpus` label to Linode SD. #13097
* [FEATURE] API: Add `exclude_alerts` query parameter to `/api/v1/rules` to only return recording rules. #12999
* [FEATURE] TSDB: --storage.tsdb.retention.time flag value is now exposed as a `prometheus_tsdb_retention_limit_seconds` metric. #12986
* [FEATURE] Scraping: Add ability to specify priority of scrape protocols to accept during scrape (e.g. to scrape Prometheus proto format for certain jobs). This can be changed by setting `global.scrape_protocols` and `scrape_config.scrape_protocols`. #12738
* [ENHANCEMENT] Scraping: Automated handling of scraping histograms that violate `scrape_config.native_histogram_bucket_limit` setting. #13129
* [ENHANCEMENT] Scraping: Optimized memory allocations when scraping. #12992
* [ENHANCEMENT] SD: Added cache for Azure SD to avoid rate-limits. #12622
* [ENHANCEMENT] TSDB: Various improvements to OOO exemplar scraping. E.g. allowing ingestion of exemplars with the same timestamp, but with different labels. #13021
* [ENHANCEMENT] API: Optimize `/api/v1/labels` and `/api/v1/label/<label_name>/values` when 1 set of matchers are used. #12888
* [ENHANCEMENT] TSDB: Various optimizations for TSDB block index, head mmap chunks and WAL, reducing latency and memory allocations (improving API calls, compaction queries etc). #12997 #13058 #13056 #13040
* [ENHANCEMENT] PromQL: Optimize memory allocations and latency when querying float histograms. #12954
* [ENHANCEMENT] Rules: Instrument TraceID in log lines for rule evaluations. #13034
* [ENHANCEMENT] PromQL: Optimize memory allocations in query_range calls. #13043
* [ENHANCEMENT] Promtool: unittest interval now defaults to evaluation_intervals when not set. #12729
* [BUGFIX] SD: Fixed Azure SD public IP reporting #13241
* [BUGFIX] API: Fix inaccuracies in posting cardinality statistics. #12653
* [BUGFIX] PromQL: Fix inaccuracies of `histogram_quantile` with classic histograms. #13153
* [BUGFIX] TSDB: Fix rare fails or inaccurate queries with OOO samples. #13115
* [BUGFIX] TSDB: Fix rare panics on append commit when exemplars are used. #13092
* [BUGFIX] TSDB: Fix exemplar WAL storage, so remote write can send/receive samples before exemplars. #13113
* [BUGFIX] Mixins: Fix `url` filter on remote write dashboards. #10721
* [BUGFIX] PromQL/TSDB: Various fixes to float histogram operations. #12891 #12977 #12609 #13190 #13189 #13191 #13201 #13212 #13208
* [BUGFIX] Promtool: Fix int32 overflow issues for 32-bit architectures. #12978
* [BUGFIX] SD: Fix Azure VM Scale Set NIC issue. #13283

## 2.48.1 / 2023-12-07

* [BUGFIX] TSDB: Make the wlog watcher read segments synchronously when not tailing. #13224
* [BUGFIX] Agent: Participate in notify calls (fixes slow down in remote write handling introduced in 2.45). #13223

## 2.48.0 / 2023-11-16

* [CHANGE] Remote-write: respect Retry-After header on 5xx errors. #12677
* [FEATURE] Alerting: Add AWS SigV4 authentication support for Alertmanager endpoints. #12774
* [FEATURE] Promtool: Add support for histograms in the TSDB dump command. #12775
* [FEATURE] PromQL: Add warnings (and annotations) to PromQL query results. #12152 #12982 #12988 #13012
* [FEATURE] Remote-write: Add Azure AD OAuth authentication support for remote write requests. #12572
* [ENHANCEMENT] Remote-write: Add a header to count retried remote write requests. #12729
* [ENHANCEMENT] TSDB: Improve query performance by re-using iterator when moving between series. #12757
* [ENHANCEMENT] UI: Move /targets page discovered labels to expandable section #12824
* [ENHANCEMENT] TSDB: Optimize WBL loading by not sending empty buffers over channel. #12808
* [ENHANCEMENT] TSDB: Reply WBL mmap markers concurrently. #12801
* [ENHANCEMENT] Promtool: Add support for specifying series matchers in the TSDB analyze command. #12842
* [ENHANCEMENT] PromQL: Prevent Prometheus from overallocating memory on subquery with large amount of steps. #12734
* [ENHANCEMENT] PromQL: Add warning when monotonicity is forced in the input to histogram_quantile. #12931
* [ENHANCEMENT] Scraping: Optimize sample appending by reducing garbage. #12939
* [ENHANCEMENT] Storage: Reduce memory allocations in queries that merge series sets. #12938
* [ENHANCEMENT] UI: Show group interval in rules display. #12943
* [ENHANCEMENT] Scraping: Save memory when scraping by delaying creation of buffer. #12953
* [ENHANCEMENT] Agent: Allow ingestion of out-of-order samples. #12897
* [ENHANCEMENT] Promtool: Improve support for native histograms in TSDB analyze command. #12869
* [ENHANCEMENT] Scraping: Add configuration option for tracking staleness of scraped timestamps. #13060
* [BUGFIX] SD: Ensure that discovery managers are properly canceled. #10569
* [BUGFIX] TSDB: Fix PostingsForMatchers race with creating new series. #12558
* [BUGFIX] TSDB: Fix handling of explicit counter reset header in histograms. #12772
* [BUGFIX] SD: Validate HTTP client configuration in HTTP, EC2, Azure, Uyuni, PuppetDB, and Lightsail SDs. #12762 #12811 #12812 #12815 #12814 #12816
* [BUGFIX] TSDB: Fix counter reset edgecases causing native histogram panics. #12838
* [BUGFIX] TSDB: Fix duplicate sample detection at chunk size limit. #12874
* [BUGFIX] Promtool: Fix errors not being reported in check rules command. #12715
* [BUGFIX] TSDB: Avoid panics reported in logs when head initialization takes a long time. #12876
* [BUGFIX] TSDB: Ensure that WBL is repaired when possible. #12406
* [BUGFIX] Storage: Fix crash caused by incorrect mixed samples handling. #13055
* [BUGFIX] TSDB: Fix compactor failures by adding min time to histogram chunks. #13062

## 2.47.1 / 2023-10-04

* [BUGFIX] Fix duplicate sample detection at chunk size limit #12874

## 2.47.0 / 2023-09-06

This release adds an experimental OpenTelemetry (OTLP) Ingestion feature,
and also new setting `keep_dropped_targets` to limit the amount of dropped
targets held in memory. This defaults to 0 meaning 'no limit', so we encourage
users with large Prometheus to try setting a limit such as 100.

* [FEATURE] Web: Add OpenTelemetry (OTLP) Ingestion endpoint. #12571 #12643
* [FEATURE] Scraping: Optionally limit detail on dropped targets, to save memory. #12647
* [ENHANCEMENT] TSDB: Write head chunks to disk in the background to reduce blocking. #11818
* [ENHANCEMENT] PromQL: Speed up aggregate and function queries. #12682
* [ENHANCEMENT] PromQL: More efficient evaluation of query with `timestamp()`. #12579
* [ENHANCEMENT] API: Faster streaming of Labels to JSON. #12598
* [ENHANCEMENT] Agent: Memory pooling optimisation. #12651
* [ENHANCEMENT] TSDB: Prevent storage space leaks due to terminated snapshots on shutdown. #12664
* [ENHANCEMENT] Histograms: Refactoring and optimisations. #12352 #12584 #12596 #12711 #12054
* [ENHANCEMENT] Histograms: Add `histogram_stdvar` and `histogram_stddev` functions. #12614
* [ENHANCEMENT] Remote-write: add http.resend_count tracing attribute. #12676
* [ENHANCEMENT] TSDB: Support native histograms in snapshot on shutdown. #12722
* [BUGFIX] TSDB/Agent: ensure that new series get written to WAL on rollback. #12592
* [BUGFIX] Scraping: fix infinite loop on exemplar in protobuf format. #12737

## 2.46.0 / 2023-07-25

* [FEATURE] Promtool: Add PromQL format and label matcher set/delete commands to promtool. #11411
* [FEATURE] Promtool: Add push metrics command. #12299
* [ENHANCEMENT] Promtool: Read from stdin if no filenames are provided in check rules. #12225
* [ENHANCEMENT] Hetzner SD: Support larger ID's that will be used by Hetzner in September. #12569
* [ENHANCEMENT] Kubernetes SD: Add more labels for endpointslice and endpoints role. #10914
* [ENHANCEMENT] Kubernetes SD: Do not add pods to target group if the PodIP status is not set. #11642
* [ENHANCEMENT] OpenStack SD: Include instance image ID in labels. #12502
* [ENHANCEMENT] Remote Write receiver: Validate the metric names and labels. #11688
* [ENHANCEMENT] Web: Initialize `prometheus_http_requests_total` metrics with `code` label set to `200`. #12472
* [ENHANCEMENT] TSDB: Add Zstandard compression option for wlog. #11666
* [ENHANCEMENT] TSDB: Support native histograms in snapshot on shutdown. #12258
* [ENHANCEMENT] Labels: Avoid compiling regexes that are literal. #12434
* [BUGFIX] Histograms: Fix parsing of float histograms without zero bucket. #12577
* [BUGFIX] Histograms: Fix scraping native and classic histograms missing some histograms. #12554
* [BUGFIX] Histograms: Enable ingestion of multiple exemplars per sample. 12557
* [BUGFIX] File SD: Fix path handling in File-SD watcher to allow directory monitoring on Windows. #12488
* [BUGFIX] Linode SD: Cast `InstanceSpec` values to `int64` to avoid overflows on 386 architecture. #12568
* [BUGFIX] PromQL Engine: Include query parsing in active-query tracking. #12418
* [BUGFIX] TSDB: Handle TOC parsing failures. #10623

## 2.45.0 / 2023-06-23

This release is a LTS (Long-Term Support) release of Prometheus and will
receive security, documentation and bugfix patches for at least 12 months.
Please read more about our LTS release cycle at
<https://prometheus.io/docs/introduction/release-cycle/>.

* [FEATURE] API: New limit parameter to limit the number of items returned by `/api/v1/status/tsdb` endpoint. #12336
* [FEATURE] Config: Add limits to global config. #12126
* [FEATURE] Consul SD: Added support for `path_prefix`. #12372
* [FEATURE] Native histograms: Add option to scrape both classic and native histograms. #12350
* [FEATURE] Native histograms: Added support for two more arithmetic operators `avg_over_time` and `sum_over_time`. #12262
* [FEATURE] Promtool: When providing the block id, only one block will be loaded and analyzed. #12031
* [FEATURE] Remote-write: New Azure ad configuration to support remote writing directly to Azure Monitor workspace. #11944
* [FEATURE] TSDB: Samples per chunk are now configurable with flag `storage.tsdb.samples-per-chunk`. By default set to its former value 120. #12055
* [ENHANCEMENT] Native histograms: bucket size can now be limited to avoid scrape fails. #12254
* [ENHANCEMENT] TSDB: Dropped series are now deleted from the WAL sooner. #12297
* [BUGFIX] Native histograms: ChunkSeries iterator now checks if a new sample can be appended to the open chunk. #12185
* [BUGFIX] Native histograms: Fix Histogram Appender `Appendable()` segfault. #12357
* [BUGFIX] Native histograms: Fix setting reset header to gauge histograms in seriesToChunkEncoder. #12329
* [BUGFIX] TSDB: Tombstone intervals are not modified after Get() call. #12245
* [BUGFIX] TSDB: Use path/filepath to set the WAL directory. #12349

## 2.44.0 / 2023-05-13

This version is built with Go tag `stringlabels`, to use the smaller data
structure for Labels that was optional in the previous release. For more
details about this code change see #10991.

* [CHANGE] Remote-write: Raise default samples per send to 2,000. #12203
* [FEATURE] Remote-read: Handle native histograms. #12085, #12192
* [FEATURE] Promtool: Health and readiness check of prometheus server in CLI. #12096
* [FEATURE] PromQL: Add `query_samples_total` metric, the total number of samples loaded by all queries. #12251
* [ENHANCEMENT] Storage: Optimise buffer used to iterate through samples. #12326
* [ENHANCEMENT] Scrape: Reduce memory allocations on target labels. #12084
* [ENHANCEMENT] PromQL: Use faster heap method for `topk()` / `bottomk()`. #12190
* [ENHANCEMENT] Rules API: Allow filtering by rule name. #12270
* [ENHANCEMENT] Native Histograms: Various fixes and improvements. #11687, #12264, #12272
* [ENHANCEMENT] UI: Search of scraping pools is now case-insensitive. #12207
* [ENHANCEMENT] TSDB: Add an affirmative log message for successful WAL repair. #12135
* [BUGFIX] TSDB: Block compaction failed when shutting down. #12179
* [BUGFIX] TSDB: Out-of-order chunks could be ignored if the write-behind log was deleted. #12127

## 2.43.1 / 2023-05-03

* [BUGFIX] Labels: `Set()` after `Del()` would be ignored, which broke some relabeling rules. #12322

## 2.43.0 / 2023-03-21

We are working on some performance improvements in Prometheus, which are only
built into Prometheus when compiling it using the Go tag `stringlabels`
(therefore they are not shipped in the default binaries). It uses a data
structure for labels that uses a single string to hold all the label/values,
resulting in a smaller heap size and some speedups in most cases. We would like
to encourage users who are interested in these improvements to help us measure
the gains on their production architecture. We are providing release artefacts
`2.43.0+stringlabels` and Docker images tagged `v2.43.0-stringlabels` with those
improvements for testing. #10991

* [FEATURE] Promtool: Add HTTP client configuration to query commands. #11487
* [FEATURE] Scrape: Add `scrape_config_files` to include scrape configs from different files. #12019
* [FEATURE] HTTP client: Add `no_proxy` to exclude URLs from proxied requests. #12098
* [FEATURE] HTTP client: Add `proxy_from_environment` to read proxies from env variables. #12098
* [ENHANCEMENT] API: Add support for setting lookback delta per query via the API. #12088
* [ENHANCEMENT] API: Change HTTP status code from 503/422 to 499 if a request is canceled. #11897
* [ENHANCEMENT] Scrape: Allow exemplars for all metric types. #11984
* [ENHANCEMENT] TSDB: Add metrics for head chunks and WAL folders size. #12013
* [ENHANCEMENT] TSDB: Automatically remove incorrect snapshot with index that is ahead of WAL. #11859
* [ENHANCEMENT] TSDB: Improve Prometheus parser error outputs to be more comprehensible. #11682
* [ENHANCEMENT] UI: Scope `group by` labels to metric in autocompletion. #11914
* [BUGFIX] Scrape: Fix `prometheus_target_scrape_pool_target_limit` metric not set before reloading. #12002
* [BUGFIX] TSDB: Correctly update `prometheus_tsdb_head_chunks_removed_total` and `prometheus_tsdb_head_chunks` metrics when reading WAL. #11858
* [BUGFIX] TSDB: Use the correct unit (seconds) when recording out-of-order append deltas in the `prometheus_tsdb_sample_ooo_delta` metric. #12004

## 2.42.0 / 2023-01-31

This release comes with a bunch of feature coverage for native histograms and breaking changes.

If you are trying native histograms already, we recommend you remove the `wal` directory when upgrading.
Because the old WAL record for native histograms is not backward compatible in v2.42.0, this will lead to some data loss for the latest data.

Additionally, if you scrape "float histograms" or use recording rules on native histograms in v2.42.0 (which writes float histograms),
it is a one-way street since older versions do not support float histograms.

* [CHANGE] **breaking** TSDB: Changed WAL record format for the experimental native histograms. #11783
* [FEATURE] Add 'keep_firing_for' field to alerting rules. #11827
* [FEATURE] Promtool: Add support of selecting timeseries for TSDB dump. #11872
* [ENHANCEMENT] Agent: Native histogram support. #11842
* [ENHANCEMENT] Rules: Support native histograms in recording rules. #11838
* [ENHANCEMENT] SD: Add container ID as a meta label for pod targets for Kubernetes. #11844
* [ENHANCEMENT] SD: Add VM size label to azure service discovery. #11650
* [ENHANCEMENT] Support native histograms in federation. #11830
* [ENHANCEMENT] TSDB: Add gauge histogram support. #11783 #11840 #11814
* [ENHANCEMENT] TSDB/Scrape: Support FloatHistogram that represents buckets as float64 values. #11522 #11817 #11716
* [ENHANCEMENT] UI: Show individual scrape pools on /targets page. #11142

## 2.41.0 / 2022-12-20

* [FEATURE] Relabeling: Add `keepequal` and `dropequal` relabel actions. #11564
* [FEATURE] Add support for HTTP proxy headers. #11712
* [ENHANCEMENT] Reload private certificates when changed on disk. #11685
* [ENHANCEMENT] Add `max_version` to specify maximum TLS version in `tls_config`. #11685
* [ENHANCEMENT] Add `goos` and `goarch` labels to `prometheus_build_info`. #11685
* [ENHANCEMENT] SD: Add proxy support for EC2 and LightSail SDs #11611
* [ENHANCEMENT] SD: Add new metric `prometheus_sd_file_watcher_errors_total`. #11066
* [ENHANCEMENT] Remote Read: Use a pool to speed up marshalling. #11357
* [ENHANCEMENT] TSDB: Improve handling of tombstoned chunks in iterators. #11632
* [ENHANCEMENT] TSDB: Optimize postings offset table reading. #11535
* [BUGFIX] Scrape: Validate the metric name, label names, and label values after relabeling. #11074
* [BUGFIX] Remote Write receiver and rule manager: Fix error handling. #11727

## 2.40.7 / 2022-12-14

* [BUGFIX] Use Windows native DNS resolver. #11704
* [BUGFIX] TSDB: Fix queries involving negative buckets of native histograms. #11699

## 2.40.6 / 2022-12-09

* [SECURITY] Security upgrade from go and upstream dependencies that include
  security fixes to the net/http and os packages. #11691

## 2.40.5 / 2022-12-01

* [BUGFIX] TSDB: Fix queries involving native histograms due to improper reset of iterators. #11643

## 2.40.4 / 2022-11-29

* [SECURITY] Fix basic authentication bypass vulnerability (CVE-2022-46146). GHSA-4v48-4q5m-8vx4

## 2.40.3 / 2022-11-23

* [BUGFIX] TSDB: Fix compaction after a deletion is called. #11623

## 2.40.2 / 2022-11-16

* [BUGFIX] UI: Fix black-on-black metric name color in dark mode. #11572

## 2.40.1 / 2022-11-09

* [BUGFIX] TSDB: Fix alignment for atomic int64 for 32 bit architecture. #11547
* [BUGFIX] Scrape: Fix accept headers. #11552

## 2.40.0 / 2022-11-08

This release introduces an experimental, native way of representing and storing histograms.

It can be enabled in Prometheus via `--enable-feature=native-histograms` to accept native histograms.
Enabling native histograms will also switch the preferred exposition format to protobuf.

To instrument your application with native histograms, use the `main` branch of `client_golang` (this will change for the final release when v1.14.0 of client_golang will be out), and set the `NativeHistogramBucketFactor` in your `HistogramOpts` (`1.1` is a good starting point).
Your existing histograms won't switch to native histograms until `NativeHistogramBucketFactor` is set.

* [FEATURE] Add **experimental** support for native histograms. Enable with the flag `--enable-feature=native-histograms`. #11447
* [FEATURE] SD: Add service discovery for OVHcloud. #10802
* [ENHANCEMENT] Kubernetes SD: Use protobuf encoding. #11353
* [ENHANCEMENT] TSDB: Use golang.org/x/exp/slices for improved sorting speed. #11054 #11318 #11380
* [ENHANCEMENT] Consul SD: Add enterprise admin partitions. Adds `__meta_consul_partition` label. Adds `partition` config in `consul_sd_config`. #11482
* [BUGFIX] API: Fix API error codes for `/api/v1/labels` and `/api/v1/series`. #11356

## 2.39.2 / 2022-11-09

* [BUGFIX] TSDB: Fix alignment for atomic int64 for 32 bit architecture. #11547

## 2.39.1 / 2022-10-07

* [BUGFIX] Rules: Fix notifier relabel changing the labels on active alerts. #11427

## 2.39.0 / 2022-10-05

* [FEATURE] **experimental** TSDB: Add support for ingesting out-of-order samples. This is configured via `out_of_order_time_window` field in the config file; check config file docs for more info. #11075
* [ENHANCEMENT] API: `/-/healthy` and `/-/ready` API calls now also respond to a `HEAD` request on top of existing `GET` support. #11160
* [ENHANCEMENT] PuppetDB SD: Add `__meta_puppetdb_query` label. #11238
* [ENHANCEMENT] AWS EC2 SD: Add `__meta_ec2_region` label. #11326
* [ENHANCEMENT] AWS Lightsail SD: Add `__meta_lightsail_region` label. #11326
* [ENHANCEMENT] Scrape: Optimise relabeling by re-using memory. #11147
* [ENHANCEMENT] TSDB: Improve WAL replay timings. #10973 #11307 #11319
* [ENHANCEMENT] TSDB: Optimise memory by not storing unnecessary data in the memory. #11280 #11288 #11296
* [ENHANCEMENT] TSDB: Allow overlapping blocks by default. `--storage.tsdb.allow-overlapping-blocks` now has no effect. #11331
* [ENHANCEMENT] UI: Click to copy label-value pair from query result to clipboard. #11229
* [BUGFIX] TSDB: Turn off isolation for Head compaction to fix a memory leak. #11317
* [BUGFIX] TSDB: Fix 'invalid magic number 0' error on Prometheus startup. #11338
* [BUGFIX] PromQL: Properly close file descriptor when logging unfinished queries. #11148
* [BUGFIX] Agent: Fix validation of flag options and prevent WAL from growing more than desired. #9876

## 2.38.0 / 2022-08-16

* [FEATURE]: Web: Add a `/api/v1/format_query` HTTP API endpoint that allows pretty-formatting PromQL expressions. #11036 #10544 #11005
* [FEATURE]: UI: Add support for formatting PromQL expressions in the UI. #11039
* [FEATURE]: DNS SD: Support MX records for discovering targets. #10099
* [FEATURE]: Templates: Add `toTime()` template function that allows converting sample timestamps to Go `time.Time` values. #10993
* [ENHANCEMENT]: Kubernetes SD: Add `__meta_kubernetes_service_port_number` meta label indicating the service port number. #11002 #11053
* [ENHANCEMENT]: Kubernetes SD: Add `__meta_kubernetes_pod_container_image` meta label indicating the container image. #11034 #11146
* [ENHANCEMENT]: PromQL: When a query panics, also log the query itself alongside the panic message. #10995
* [ENHANCEMENT]: UI: Tweak colors in the dark theme to improve the contrast ratio. #11068
* [ENHANCEMENT]: Web: Speed up calls to `/api/v1/rules` by avoiding locks and using atomic types instead. #10858
* [ENHANCEMENT]: Scrape: Add a `no-default-scrape-port` feature flag, which omits or removes any default HTTP (`:80`) or HTTPS (`:443`) ports in the target's scrape address. #9523
* [BUGFIX]: TSDB: In the WAL watcher metrics, expose the `type="exemplar"` label instead of `type="unknown"` for exemplar records. #11008
* [BUGFIX]: TSDB: Fix race condition around allocating series IDs during chunk snapshot loading. #11099

## 2.37.0 / 2022-07-14

This release is a LTS (Long-Term Support) release of Prometheus and will
receive security, documentation and bugfix patches for at least 6 months.
Please read more about our LTS release cycle at
<https://prometheus.io/docs/introduction/release-cycle/>.

Following data loss by users due to lack of unified buffer cache in OpenBSD, we
will no longer release Prometheus upstream for OpenBSD until a proper solution is
found. #8799

* [FEATURE] Nomad SD: New service discovery for Nomad built-in service discovery. #10915
* [ENHANCEMENT] Kubernetes SD: Allow attaching node labels for endpoint role. #10759
* [ENHANCEMENT] PromQL: Optimise creation of signature with/without labels. #10667
* [ENHANCEMENT] TSDB: Memory optimizations. #10873 #10874
* [ENHANCEMENT] TSDB: Reduce sleep time when reading WAL. #10859 #10878
* [ENHANCEMENT] OAuth2: Add appropriate timeouts and User-Agent header. #11020
* [BUGFIX] Alerting: Fix Alertmanager targets not being updated when alerts were queued. #10948
* [BUGFIX] Hetzner SD: Make authentication files relative to Prometheus config file. #10813
* [BUGFIX] Promtool: Fix `promtool check config` not erroring properly on failures. #10952
* [BUGFIX] Scrape: Keep relabeled scrape interval and timeout on reloads. #10916
* [BUGFIX] TSDB: Don't increment `prometheus_tsdb_compactions_failed_total` when context is canceled. #10772
* [BUGFIX] TSDB: Fix panic if series is not found when deleting series. #10907
* [BUGFIX] TSDB: Increase `prometheus_tsdb_mmap_chunk_corruptions_total` on out of sequence errors. #10406
* [BUGFIX] Uyuni SD: Make authentication files relative to Prometheus configuration file and fix default configuration values. #10813

## 2.36.2 / 2022-06-20

* [BUGFIX] Fix serving of static assets like fonts and favicon. #10888

## 2.36.1 / 2022-06-09

* [BUGFIX] promtool: Add --lint-fatal option. #10840

## 2.36.0 / 2022-05-30

* [FEATURE] Add lowercase and uppercase relabel action. #10641
* [FEATURE] SD: Add IONOS Cloud integration. #10514
* [FEATURE] SD: Add Vultr integration. #10714
* [FEATURE] SD: Add Linode SD failure count metric. #10673
* [FEATURE] Add prometheus_ready metric. #10682
* [ENHANCEMENT] Add stripDomain to template function. #10475
* [ENHANCEMENT] UI: Enable active search through dropped targets. #10668
* [ENHANCEMENT] promtool: support matchers when querying label values. #10727
* [ENHANCEMENT] Add agent mode identifier. #9638
* [BUGFIX] Changing TotalQueryableSamples from int to int64. #10549
* [BUGFIX] tsdb/agent: Ignore duplicate exemplars. #10595
* [BUGFIX] TSDB: Fix chunk overflow appending samples at a variable rate. #10607
* [BUGFIX] Stop rule manager before TSDB is stopped. #10680

## 2.35.0 / 2022-04-21

This Prometheus release is built with go1.18, which contains two noticeable changes related to TLS:

1. [TLS 1.0 and 1.1 disabled by default client-side](https://go.dev/doc/go1.18#tls10).
Prometheus users can override this with the `min_version` parameter of [tls_config](https://prometheus.io/docs/prometheus/latest/configuration/configuration/#tls_config).
2. [Certificates signed with the SHA-1 hash function are rejected](https://go.dev/doc/go1.18#sha1). This doesn't apply to self-signed root certificates.

* [CHANGE] TSDB: Delete `*.tmp` WAL files when Prometheus starts. #10317
* [CHANGE] promtool: Add new flag `--lint` (enabled by default) for the commands `check rules` and `check config`, resulting in a new exit code (`3`) for linter errors. #10435
* [FEATURE] Support for automatically setting the variable `GOMAXPROCS` to the container CPU limit. Enable with the flag `--enable-feature=auto-gomaxprocs`. #10498
* [FEATURE] PromQL: Extend statistics with total and peak number of samples in a query. Additionally, per-step statistics are available with  --enable-feature=promql-per-step-stats and using `stats=all` in the query API.
Enable with the flag `--enable-feature=per-step-stats`. #10369
* [ENHANCEMENT] Prometheus is built with Go 1.18. #10501
* [ENHANCEMENT] TSDB: more efficient sorting of postings read from WAL at startup. #10500
* [ENHANCEMENT] Azure SD: Add metric to track Azure SD failures. #10476
* [ENHANCEMENT] Azure SD: Add an optional `resource_group` configuration. #10365
* [ENHANCEMENT] Kubernetes SD: Support `discovery.k8s.io/v1` `EndpointSlice` (previously only `discovery.k8s.io/v1beta1` `EndpointSlice` was supported). #9570
* [ENHANCEMENT] Kubernetes SD: Allow attaching node metadata to discovered pods. #10080
* [ENHANCEMENT] OAuth2: Support for using a proxy URL to fetch OAuth2 tokens. #10492
* [ENHANCEMENT] Configuration: Add the ability to disable HTTP2. #10492
* [ENHANCEMENT] Config: Support overriding minimum TLS version. #10610
* [BUGFIX] Kubernetes SD: Explicitly include gcp auth from k8s.io. #10516
* [BUGFIX] Fix OpenMetrics parser to sort uppercase labels correctly. #10510
* [BUGFIX] UI: Fix scrape interval and duration tooltip not showing on target page. #10545
* [BUGFIX] Tracing/GRPC: Set TLS credentials only when insecure is false. #10592
* [BUGFIX] Agent: Fix ID collision when loading a WAL with multiple segments. #10587
* [BUGFIX] Remote-write: Fix a deadlock between Batch and flushing the queue. #10608

## 2.34.0 / 2022-03-15

* [CHANGE] UI: Classic UI removed. #10208
* [CHANGE] Tracing: Migrate from Jaeger to OpenTelemetry based tracing. #9724, #10203, #10276
* [ENHANCEMENT] TSDB: Disable the chunk write queue by default and allow configuration with the experimental flag `--storage.tsdb.head-chunks-write-queue-size`. #10425
* [ENHANCEMENT] HTTP SD: Add a failure counter. #10372
* [ENHANCEMENT] Azure SD: Set Prometheus User-Agent on requests. #10209
* [ENHANCEMENT] Uyuni SD: Reduce the number of logins to Uyuni. #10072
* [ENHANCEMENT] Scrape: Log when an invalid media type is encountered during a scrape. #10186
* [ENHANCEMENT] Scrape: Accept application/openmetrics-text;version=1.0.0 in addition to version=0.0.1. #9431
* [ENHANCEMENT] Remote-read: Add an option to not use external labels as selectors for remote read. #10254
* [ENHANCEMENT] UI: Optimize the alerts page and add a search bar. #10142
* [ENHANCEMENT] UI: Improve graph colors that were hard to see. #10179
* [ENHANCEMENT] Config: Allow escaping of `$` with `$$` when using environment variables with external labels. #10129
* [BUGFIX] PromQL: Properly return an error from histogram_quantile when metrics have the same labelset. #10140
* [BUGFIX] UI: Fix bug that sets the range input to the resolution. #10227
* [BUGFIX] TSDB: Fix a query panic when `memory-snapshot-on-shutdown` is enabled. #10348
* [BUGFIX] Parser: Specify type in metadata parser errors. #10269
* [BUGFIX] Scrape: Fix label limit changes not applying. #10370

## 2.33.5 / 2022-03-08

The binaries published with this release are built with Go1.17.8 to avoid [CVE-2022-24921](https://cve.mitre.org/cgi-bin/cvename.cgi?name=CVE-2022-24921).

* [BUGFIX] Remote-write: Fix deadlock between adding to queue and getting batch. #10395

## 2.33.4 / 2022-02-22

* [BUGFIX] TSDB: Fix panic when m-mapping head chunks onto the disk. #10316

## 2.33.3 / 2022-02-11

* [BUGFIX] Azure SD: Fix a regression when public IP Address isn't set. #10289

## 2.33.2 / 2022-02-11

* [BUGFIX] Azure SD: Fix panic when public IP Address isn't set. #10280
* [BUGFIX] Remote-write: Fix deadlock when stopping a shard. #10279

## 2.33.1 / 2022-02-02

* [BUGFIX] SD: Fix _no such file or directory_ in K8s SD when not running inside K8s. #10235

## 2.33.0 / 2022-01-29

* [CHANGE] PromQL: Promote negative offset and `@` modifer to stable features. #10121
* [CHANGE] Web: Promote remote-write-receiver to stable. #10119
* [FEATURE] Config: Add `stripPort` template function. #10002
* [FEATURE] Promtool: Add cardinality analysis to `check metrics`, enabled by flag `--extended`. #10045
* [FEATURE] SD: Enable target discovery in own K8s namespace. #9881
* [FEATURE] SD: Add provider ID label in K8s SD. #9603
* [FEATURE] Web: Add limit field to the rules API. #10152
* [ENHANCEMENT] Remote-write: Avoid allocations by buffering concrete structs instead of interfaces. #9934
* [ENHANCEMENT] Remote-write: Log time series details for out-of-order samples in remote write receiver. #9894
* [ENHANCEMENT] Remote-write: Shard up more when backlogged. #9274
* [ENHANCEMENT] TSDB: Use simpler map key to improve exemplar ingest performance. #10111
* [ENHANCEMENT] TSDB: Avoid allocations when popping from the intersected postings heap. #10092
* [ENHANCEMENT] TSDB: Make chunk writing non-blocking, avoiding latency spikes in remote-write. #10051
* [ENHANCEMENT] TSDB: Improve label matching performance. #9907
* [ENHANCEMENT] UI: Optimize the service discovery page and add a search bar. #10131
* [ENHANCEMENT] UI: Optimize the target page and add a search bar. #10103
* [BUGFIX] Promtool: Make exit codes more consistent. #9861
* [BUGFIX] Promtool: Fix flakiness of rule testing. #8818
* [BUGFIX] Remote-write: Update `prometheus_remote_storage_queue_highest_sent_timestamp_seconds` metric when write irrecoverably fails. #10102
* [BUGFIX] Storage: Avoid panic in `BufferedSeriesIterator`. #9945
* [BUGFIX] TSDB: CompactBlockMetas should produce correct mint/maxt for overlapping blocks. #10108
* [BUGFIX] TSDB: Fix logging of exemplar storage size. #9938
* [BUGFIX] UI: Fix overlapping click targets for the alert state checkboxes. #10136
* [BUGFIX] UI: Fix _Unhealthy_ filter on target page to actually display only _Unhealthy_ targets. #10103
* [BUGFIX] UI: Fix autocompletion when expression is empty. #10053
* [BUGFIX] TSDB: Fix deadlock from simultaneous GC and write. #10166

## 2.32.1 / 2021-12-17

* [BUGFIX] Scrape: Fix reporting metrics when sample limit is reached during the report. #9996
* [BUGFIX] Scrape: Ensure that scrape interval and scrape timeout are always set. #10023
* [BUGFIX] TSDB: Expose and fix bug in iterators' `Seek()` method. #10030

## 2.32.0 / 2021-12-09

This release introduces the Prometheus Agent, a new mode of operation for
Prometheus optimized for remote-write only scenarios. In this mode, Prometheus
does not generate blocks on the local filesystem and is not queryable locally.
Enable with `--enable-feature=agent`.

Learn more about the Prometheus Agent in our [blog post](https://prometheus.io/blog/2021/11/16/agent/).

* [CHANGE] Remote-write: Change default max retry time from 100ms to 5 seconds. #9634
* [FEATURE] Agent: New mode of operation optimized for remote-write only scenarios, without local storage. Enable with `--enable-feature=agent`. #8785 #9851 #9664 #9939 #9941 #9943
* [FEATURE] Promtool: Add `promtool check service-discovery` command. #8970
* [FEATURE] UI: Add search in metrics dropdown. #9629
* [FEATURE] Templates: Add parseDuration to template functions. #8817
* [ENHANCEMENT] Promtool: Improve test output. #8064
* [ENHANCEMENT] PromQL: Use kahan summation for better numerical stability. #9588
* [ENHANCEMENT] Remote-write: Reuse memory for marshalling. #9412
* [ENHANCEMENT] Scrape: Add `scrape_body_size_bytes` scrape metric behind the `--enable-feature=extra-scrape-metrics` flag. #9569
* [ENHANCEMENT] TSDB: Add windows arm64 support. #9703
* [ENHANCEMENT] TSDB: Optimize query by skipping unneeded sorting in TSDB. #9673
* [ENHANCEMENT] Templates: Support int and uint as datatypes for template formatting. #9680
* [ENHANCEMENT] UI: Prefer `rate` over `rad`, `delta` over `deg`, and `count` over `cos` in autocomplete. #9688
* [ENHANCEMENT] Linode SD: Tune API request page sizes. #9779
* [BUGFIX] TSDB: Add more size checks when writing individual sections in the index. #9710
* [BUGFIX] PromQL: Make `deriv()` return zero values for constant series. #9728
* [BUGFIX] TSDB: Fix panic when checkpoint directory is empty. #9687
* [BUGFIX] TSDB: Fix panic, out of order chunks, and race warning during WAL replay. #9856
* [BUGFIX] UI: Correctly render links for targets with IPv6 addresses that contain a Zone ID. #9853
* [BUGFIX] Promtool: Fix checking of `authorization.credentials_file` and `bearer_token_file` fields. #9883
* [BUGFIX] Uyuni SD: Fix null pointer exception during initialization. #9924 #9950
* [BUGFIX] TSDB: Fix queries after a failed snapshot replay. #9980

## 2.31.2 / 2021-12-09

* [BUGFIX] TSDB: Fix queries after a failed snapshot replay. #9980

## 2.31.1 / 2021-11-05

* [BUGFIX] SD: Fix a panic when the experimental discovery manager receives
  targets during a reload. #9656

## 2.31.0 / 2021-11-02

* [CHANGE] UI: Remove standard PromQL editor in favour of the codemirror-based editor. #9452
* [FEATURE] PromQL: Add trigonometric functions and `atan2` binary operator. #9239 #9248 #9515
* [FEATURE] Remote: Add support for exemplar in the remote write receiver endpoint. #9319 #9414
* [FEATURE] SD: Add PuppetDB service discovery. #8883
* [FEATURE] SD: Add Uyuni service discovery. #8190
* [FEATURE] Web: Add support for security-related HTTP headers. #9546
* [ENHANCEMENT] Azure SD: Add `proxy_url`, `follow_redirects`, `tls_config`. #9267
* [ENHANCEMENT] Backfill: Add `--max-block-duration` in `promtool create-blocks-from rules`. #9511
* [ENHANCEMENT] Config: Print human-readable sizes with unit instead of raw numbers. #9361
* [ENHANCEMENT] HTTP: Re-enable HTTP/2. #9398
* [ENHANCEMENT] Kubernetes SD: Warn user if number of endpoints exceeds limit. #9467
* [ENHANCEMENT] OAuth2: Add TLS configuration to token requests. #9550
* [ENHANCEMENT] PromQL: Several optimizations. #9365 #9360 #9362 #9552
* [ENHANCEMENT] PromQL: Make aggregations deterministic in instant queries. #9459
* [ENHANCEMENT] Rules: Add the ability to limit number of alerts or series. #9260 #9541
* [ENHANCEMENT] SD: Experimental discovery manager to avoid restarts upon reload. Disabled by default, enable with flag `--enable-feature=new-service-discovery-manager`. #9349 #9537
* [ENHANCEMENT] UI: Debounce timerange setting changes. #9359
* [BUGFIX] Backfill: Apply rule labels after query labels. #9421
* [BUGFIX] Scrape: Resolve conflicts between multiple exported label prefixes. #9479 #9518
* [BUGFIX] Scrape: Restart scrape loops when `__scrape_interval__` is changed. #9551
* [BUGFIX] TSDB: Fix memory leak in samples deletion. #9151
* [BUGFIX] UI: Use consistent margin-bottom for all alert kinds. #9318

## 2.30.4 / 2021-12-09

* [BUGFIX] TSDB: Fix queries after a failed snapshot replay. #9980

## 2.30.3 / 2021-10-05

* [BUGFIX] TSDB: Fix panic on failed snapshot replay. #9438
* [BUGFIX] TSDB: Don't fail snapshot replay with exemplar storage disabled when the snapshot contains exemplars. #9438

## 2.30.2 / 2021-10-01

* [BUGFIX] TSDB: Don't error on overlapping m-mapped chunks during WAL replay. #9381

## 2.30.1 / 2021-09-28

* [ENHANCEMENT] Remote Write: Redact remote write URL when used for metric label. #9383
* [ENHANCEMENT] UI: Redact remote write URL and proxy URL passwords in the `/config` page. #9408
* [BUGFIX] promtool rules backfill: Prevent creation of data before the start time. #9339
* [BUGFIX] promtool rules backfill: Do not query after the end time. #9340
* [BUGFIX] Azure SD: Fix panic when no computername is set. #9387

## 2.30.0 / 2021-09-14

* [FEATURE] **experimental** TSDB: Snapshot in-memory chunks on shutdown for faster restarts. Behind `--enable-feature=memory-snapshot-on-shutdown` flag. #7229
* [FEATURE] **experimental** Scrape: Configure scrape interval and scrape timeout via relabeling using `__scrape_interval__` and `__scrape_timeout__` labels respectively. #8911
* [FEATURE] Scrape: Add `scrape_timeout_seconds` and `scrape_sample_limit` metric. Behind `--enable-feature=extra-scrape-metrics` flag to avoid additional cardinality by default. #9247 #9295
* [ENHANCEMENT] Scrape: Add `--scrape.timestamp-tolerance` flag to adjust scrape timestamp tolerance when enabled via `--scrape.adjust-timestamps`. #9283
* [ENHANCEMENT] Remote Write: Improve throughput when sending exemplars. #8921
* [ENHANCEMENT] TSDB: Optimise WAL loading by removing extra map and caching min-time #9160
* [ENHANCEMENT] promtool: Speed up checking for duplicate rules. #9262/#9306
* [ENHANCEMENT] Scrape: Reduce allocations when parsing the metrics. #9299
* [ENHANCEMENT] docker_sd: Support host network mode #9125
* [BUGFIX] Exemplars: Fix panic when resizing exemplar storage from 0 to a non-zero size. #9286
* [BUGFIX] TSDB: Correctly decrement `prometheus_tsdb_head_active_appenders` when the append has no samples. #9230
* [BUGFIX] promtool rules backfill: Return 1 if backfill was unsuccessful. #9303
* [BUGFIX] promtool rules backfill: Avoid creation of overlapping blocks. #9324
* [BUGFIX] config: Fix a panic when reloading configuration with a `null` relabel action. #9224

## 2.29.2 / 2021-08-27

* [BUGFIX] Fix Kubernetes SD failing to discover Ingress in Kubernetes v1.22. #9205
* [BUGFIX] Fix data race in loading write-ahead-log (WAL). #9259

## 2.29.1 / 2021-08-11

* [BUGFIX] tsdb: align atomically accessed int64 to prevent panic in 32-bit
  archs. #9192

## 2.29.0 / 2021-08-11

Note for macOS users: Due to [changes in the upcoming Go 1.17](https://tip.golang.org/doc/go1.17#darwin),
this is the last Prometheus release that supports macOS 10.12 Sierra.

* [CHANGE] Promote `--storage.tsdb.allow-overlapping-blocks` flag to stable. #9117
* [CHANGE] Promote `--storage.tsdb.retention.size` flag to stable. #9004
* [FEATURE] Add Kuma service discovery. #8844
* [FEATURE] Add `present_over_time` PromQL function. #9097
* [FEATURE] Allow configuring exemplar storage via file and make it reloadable. #8974
* [FEATURE] UI: Allow selecting time range with mouse drag. #8977
* [FEATURE] promtool: Add feature flags flag `--enable-feature`. #8958
* [FEATURE] promtool: Add file_sd file validation. #8950
* [ENHANCEMENT] Reduce blocking of outgoing remote write requests from series garbage collection. #9109
* [ENHANCEMENT] Improve write-ahead-log decoding performance. #9106
* [ENHANCEMENT] Improve append performance in TSDB by reducing mutexes usage. #9061
* [ENHANCEMENT] Allow configuring `max_samples_per_send` for remote write metadata. #8959
* [ENHANCEMENT] Add `__meta_gce_interface_ipv4_<name>` meta label to GCE discovery. #8978
* [ENHANCEMENT] Add `__meta_ec2_availability_zone_id` meta label to EC2 discovery. #8896
* [ENHANCEMENT] Add `__meta_azure_machine_computer_name` meta label to Azure discovery. #9112
* [ENHANCEMENT] Add `__meta_hetzner_hcloud_labelpresent_<labelname>` meta label to Hetzner discovery. #9028
* [ENHANCEMENT] promtool: Add compaction efficiency to `promtool tsdb analyze` reports. #8940
* [ENHANCEMENT] promtool: Allow configuring max block duration for backfilling via `--max-block-duration` flag. #8919
* [ENHANCEMENT] UI: Add sorting and filtering to flags page. #8988
* [ENHANCEMENT] UI: Improve alerts page rendering performance. #9005
* [BUGFIX] Log when total symbol size exceeds 2^32 bytes, causing compaction to fail, and skip compaction. #9104
* [BUGFIX] Fix incorrect `target_limit` reloading of zero value. #9120
* [BUGFIX] Fix head GC and pending readers race condition. #9081
* [BUGFIX] Fix timestamp handling in OpenMetrics parser. #9008
* [BUGFIX] Fix potential duplicate metrics in `/federate` endpoint when specifying multiple matchers. #8885
* [BUGFIX] Fix server configuration and validation for authentication via client cert. #9123
* [BUGFIX] Allow `start` and `end` again as label names in PromQL queries. They were disallowed since the introduction of @ timestamp feature. #9119

## 2.28.1 / 2021-07-01

* [BUGFIX]: HTTP SD: Allow `charset` specification in `Content-Type` header. #8981
* [BUGFIX]: HTTP SD: Fix handling of disappeared target groups. #9019
* [BUGFIX]: Fix incorrect log-level handling after moving to go-kit/log. #9021

## 2.28.0 / 2021-06-21

* [CHANGE] UI: Make the new experimental PromQL editor the default. #8925
* [FEATURE] Linode SD: Add Linode service discovery. #8846
* [FEATURE] HTTP SD: Add generic HTTP-based service discovery. #8839
* [FEATURE] Kubernetes SD: Allow configuring API Server access via a kubeconfig file. #8811
* [FEATURE] UI: Add exemplar display support to the graphing interface. #8832 #8945 #8929
* [FEATURE] Consul SD: Add namespace support for Consul Enterprise. #8900
* [ENHANCEMENT] Promtool: Allow silencing output when importing / backfilling data. #8917
* [ENHANCEMENT] Consul SD: Support reading tokens from file. #8926
* [ENHANCEMENT] Rules: Add a new `.ExternalURL` alert field templating variable, containing the external URL of the Prometheus server. #8878
* [ENHANCEMENT] Scrape: Add experimental `body_size_limit` scrape configuration setting to limit the allowed response body size for target scrapes. #8833 #8886
* [ENHANCEMENT] Kubernetes SD: Add ingress class name label for ingress discovery. #8916
* [ENHANCEMENT] UI: Show a startup screen with progress bar when the TSDB is not ready yet. #8662 #8908 #8909 #8946
* [ENHANCEMENT] SD: Add a target creation failure counter `prometheus_target_sync_failed_total` and improve target creation failure handling. #8786
* [ENHANCEMENT] TSDB: Improve validation of exemplar label set length. #8816
* [ENHANCEMENT] TSDB: Add a `prometheus_tsdb_clean_start` metric that indicates whether a TSDB lockfile from a previous run still existed upon startup. #8824
* [BUGFIX] UI: In the experimental PromQL editor, fix autocompletion and parsing for special float values and improve series metadata fetching. #8856
* [BUGFIX] TSDB: When merging chunks, split resulting chunks if they would contain more than the maximum of 120 samples. #8582
* [BUGFIX] SD: Fix the computation of the `prometheus_sd_discovered_targets` metric when using multiple service discoveries. #8828

## 2.27.1 / 2021-05-18

This release contains a bug fix for a security issue in the API endpoint. An
attacker can craft a special URL that redirects a user to any endpoint via an
HTTP 302 response. See the [security advisory][GHSA-vx57-7f4q-fpc7] for more details.

[GHSA-vx57-7f4q-fpc7]:https://github.com/prometheus/prometheus/security/advisories/GHSA-vx57-7f4q-fpc7

This vulnerability has been reported by Aaron Devaney from MDSec.

* [BUGFIX] SECURITY: Fix arbitrary redirects under the /new endpoint (CVE-2021-29622)

## 2.27.0 / 2021-05-12

* [CHANGE] Remote write: Metric `prometheus_remote_storage_samples_bytes_total` renamed to `prometheus_remote_storage_bytes_total`. #8296
* [FEATURE] Promtool: Retroactive rule evaluation functionality. #7675
* [FEATURE] Configuration: Environment variable expansion for external labels. Behind `--enable-feature=expand-external-labels` flag. #8649
* [FEATURE] TSDB: Add a flag(`--storage.tsdb.max-block-chunk-segment-size`) to control the max chunks file size of the blocks for small Prometheus instances. #8478
* [FEATURE] UI: Add a dark theme. #8604
* [FEATURE] AWS Lightsail Discovery: Add AWS Lightsail Discovery. #8693
* [FEATURE] Docker Discovery: Add Docker Service Discovery. #8629
* [FEATURE] OAuth: Allow OAuth 2.0 to be used anywhere an HTTP client is used. #8761
* [FEATURE] Remote Write: Send exemplars via remote write. Experimental and disabled by default. #8296
* [ENHANCEMENT] Digital Ocean Discovery: Add `__meta_digitalocean_vpc` label. #8642
* [ENHANCEMENT] Scaleway Discovery: Read Scaleway secret from a file. #8643
* [ENHANCEMENT] Scrape: Add configurable limits for label size and count. #8777
* [ENHANCEMENT] UI: Add 16w and 26w time range steps. #8656
* [ENHANCEMENT] Templating: Enable parsing strings in `humanize` functions. #8682
* [BUGFIX] UI: Provide errors instead of blank page on TSDB Status Page. #8654 #8659
* [BUGFIX] TSDB: Do not panic when writing very large records to the WAL. #8790
* [BUGFIX] TSDB: Avoid panic when mmaped memory is referenced after the file is closed. #8723
* [BUGFIX] Scaleway Discovery: Fix nil pointer dereference. #8737
* [BUGFIX] Consul Discovery: Restart no longer required after config update with no targets. #8766

## 2.26.0 / 2021-03-31

Prometheus is now built and supporting Go 1.16 (#8544). This reverts the memory release pattern added in Go 1.12. This makes common RSS usage metrics showing more accurate number for actual memory used by Prometheus. You can read more details [here](https://www.bwplotka.dev/2019/golang-memory-monitoring/).

Note that from this release Prometheus is using Alertmanager v2 by default.

* [CHANGE] Alerting: Using Alertmanager v2 API by default. #8626
* [CHANGE] Prometheus/Promtool: As agreed on dev summit, binaries are now printing help and usage to stdout instead of stderr. #8542
* [FEATURE] Remote: Add support for AWS SigV4 auth method for remote_write. #8509
* [FEATURE] Scaleway Discovery: Add Scaleway Service Discovery. #8555
* [FEATURE] PromQL: Allow negative offsets. Behind `--enable-feature=promql-negative-offset` flag. #8487
* [FEATURE] **experimental** Exemplars: Add in-memory storage for exemplars. Behind `--enable-feature=exemplar-storage` flag. #6635
* [FEATURE] UI: Add advanced auto-completion, syntax highlighting and linting to graph page query input. #8634
* [ENHANCEMENT] Digital Ocean Discovery: Add `__meta_digitalocean_image` label. #8497
* [ENHANCEMENT] PromQL: Add `last_over_time`, `sgn`, `clamp` functions. #8457
* [ENHANCEMENT] Scrape: Add support for specifying type of Authorization header credentials with Bearer by default. #8512
* [ENHANCEMENT] Scrape: Add `follow_redirects` option to scrape configuration. #8546
* [ENHANCEMENT] Remote: Allow retries on HTTP 429 response code for remote_write. Disabled by default. See [configuration docs](https://prometheus.io/docs/prometheus/latest/configuration/configuration/#remote_write) for details. #8237 #8477
* [ENHANCEMENT] Remote: Allow configuring custom headers for remote_read. See [configuration docs](https://prometheus.io/docs/prometheus/latest/configuration/configuration/#remote_read) for details. #8516
* [ENHANCEMENT] UI: Hitting Enter now triggers new query. #8581
* [ENHANCEMENT] UI: Better handling of long rule and names on the `/rules` and `/targets` pages. #8608 #8609
* [ENHANCEMENT] UI: Add collapse/expand all button on the `/targets` page. #8486
* [BUGFIX] TSDB: Eager deletion of removable blocks on every compaction, saving disk peak space usage. #8007
* [BUGFIX] PromQL: Fix parser support for special characters like`炬`. #8517
* [BUGFIX] Rules: Update rule health for append/commit fails. #8619

## 2.25.2 / 2021-03-16

* [BUGFIX] Fix the ingestion of scrapes when the wall clock changes, e.g. on suspend. #8601

## 2.25.1 / 2021-03-14

* [BUGFIX] Fix a crash in `promtool` when a subquery with default resolution is used. #8569
* [BUGFIX] Fix a bug that could return duplicate datapoints in queries. #8591
* [BUGFIX] Fix crashes with arm64 when compiled with go1.16. #8593

## 2.25.0 / 2021-02-17

This release includes a new `--enable-feature=` flag that enables
experimental features. Such features might be changed or removed in the future.

In the next minor release (2.26), Prometheus will use the Alertmanager API v2.
It will be done by defaulting `alertmanager_config.api_version` to `v2`.
Alertmanager API v2 was released in Alertmanager v0.16.0 (released in January
2019).

* [FEATURE] **experimental** API: Accept remote_write requests. Behind the --enable-feature=remote-write-receiver flag. #8424
* [FEATURE] **experimental** PromQL: Add `@ <timestamp>` modifier. Behind the --enable-feature=promql-at-modifier flag. #8121 #8436 #8425
* [ENHANCEMENT] Add optional name property to testgroup for better test failure output. #8440
* [ENHANCEMENT] Add warnings into React Panel on the Graph page. #8427
* [ENHANCEMENT] TSDB: Increase the number of buckets for the compaction duration metric. #8342
* [ENHANCEMENT] Remote: Allow passing along custom remote_write HTTP headers. #8416
* [ENHANCEMENT] Mixins: Scope grafana configuration. #8332
* [ENHANCEMENT] Kubernetes SD: Add endpoint labels metadata. #8273
* [ENHANCEMENT] UI: Expose total number of label pairs in head in TSDB stats page. #8343
* [ENHANCEMENT] TSDB: Reload blocks every minute, to detect new blocks and enforce retention more often. #8340
* [BUGFIX] API: Fix global URL when external address has no port. #8359
* [BUGFIX] Backfill: Fix error message handling. #8432
* [BUGFIX] Backfill: Fix "add sample: out of bounds" error when series span an entire block. #8476
* [BUGFIX] Deprecate unused flag --alertmanager.timeout. #8407
* [BUGFIX] Mixins: Support remote-write metrics renamed in v2.23 in alerts. #8423
* [BUGFIX] Remote: Fix garbage collection of dropped series in remote write. #8387
* [BUGFIX] Remote: Log recoverable remote write errors as warnings. #8412
* [BUGFIX] TSDB: Remove pre-2.21 temporary blocks on start. #8353.
* [BUGFIX] UI: Fix duplicated keys on /targets page. #8456
* [BUGFIX] UI: Fix label name leak into class name. #8459

## 2.24.1 / 2021-01-20

* [ENHANCEMENT] Cache basic authentication results to significantly improve performance of HTTP endpoints (via an update of prometheus/exporter-toolkit).
* [BUGFIX] Prevent user enumeration by timing requests sent to authenticated HTTP endpoints (via an update of prometheus/exporter-toolkit).

## 2.24.0 / 2021-01-06

* [FEATURE] Add TLS and basic authentication to HTTP endpoints. #8316
* [FEATURE] promtool: Add `check web-config` subcommand to check web config files. #8319
* [FEATURE] promtool: Add `tsdb create-blocks-from openmetrics` subcommand to backfill metrics data from an OpenMetrics file. #8084
* [ENHANCEMENT] HTTP API: Fast-fail queries with only empty matchers. #8288
* [ENHANCEMENT] HTTP API: Support matchers for labels API. #8301
* [ENHANCEMENT] promtool: Improve checking of URLs passed on the command line. #7956
* [ENHANCEMENT] SD: Expose IPv6 as a label in EC2 SD. #7086
* [ENHANCEMENT] SD: Reuse EC2 client, reducing frequency of requesting credentials. #8311
* [ENHANCEMENT] TSDB: Add logging when compaction takes more than the block time range. #8151
* [ENHANCEMENT] TSDB: Avoid unnecessary GC runs after compaction. #8276
* [BUGFIX] HTTP API: Avoid double-closing of channel when quitting multiple times via HTTP. #8242
* [BUGFIX] SD: Ignore CNAME records in DNS SD to avoid spurious `Invalid SRV record` warnings. #8216
* [BUGFIX] SD: Avoid config error triggered by valid label selectors in Kubernetes SD. #8285

## 2.23.0 / 2020-11-26

* [CHANGE] UI: Make the React UI default. #8142
* [CHANGE] Remote write: The following metrics were removed/renamed in remote write. #6815
  * `prometheus_remote_storage_succeeded_samples_total` was removed and `prometheus_remote_storage_samples_total` was introduced for all the samples attempted to send.
  * `prometheus_remote_storage_sent_bytes_total` was removed and replaced with `prometheus_remote_storage_samples_bytes_total` and `prometheus_remote_storage_metadata_bytes_total`.
  * `prometheus_remote_storage_failed_samples_total` -> `prometheus_remote_storage_samples_failed_total` .
  * `prometheus_remote_storage_retried_samples_total` -> `prometheus_remote_storage_samples_retried_total`.
  * `prometheus_remote_storage_dropped_samples_total` -> `prometheus_remote_storage_samples_dropped_total`.
  * `prometheus_remote_storage_pending_samples` -> `prometheus_remote_storage_samples_pending`.
* [CHANGE] Remote: Do not collect non-initialized timestamp metrics. #8060
* [FEATURE] [EXPERIMENTAL] Remote write: Allow metric metadata to be propagated via remote write. The following new metrics were introduced: `prometheus_remote_storage_metadata_total`, `prometheus_remote_storage_metadata_failed_total`, `prometheus_remote_storage_metadata_retried_total`, `prometheus_remote_storage_metadata_bytes_total`. #6815
* [ENHANCEMENT] Remote write: Added a metric `prometheus_remote_storage_max_samples_per_send` for remote write. #8102
* [ENHANCEMENT] TSDB: Make the snapshot directory name always the same length. #8138
* [ENHANCEMENT] TSDB: Create a checkpoint only once at the end of all head compactions. #8067
* [ENHANCEMENT] TSDB: Avoid Series API from hitting the chunks. #8050
* [ENHANCEMENT] TSDB: Cache label name and last value when adding series during compactions making compactions faster. #8192
* [ENHANCEMENT] PromQL: Improved performance of Hash method making queries a bit faster. #8025
* [ENHANCEMENT] promtool: `tsdb list` now prints block sizes. #7993
* [ENHANCEMENT] promtool: Calculate mint and maxt per test avoiding unnecessary calculations. #8096
* [ENHANCEMENT] SD: Add filtering of services to Docker Swarm SD. #8074
* [BUGFIX] React UI: Fix button display when there are no panels. #8155
* [BUGFIX] PromQL: Fix timestamp() method for vector selector inside parenthesis. #8164
* [BUGFIX] PromQL: Don't include rendered expression on PromQL parse errors. #8177
* [BUGFIX] web: Fix panic with double close() of channel on calling `/-/quit/`. #8166
* [BUGFIX] TSDB: Fixed WAL corruption on partial writes within a page causing `invalid checksum` error on WAL replay. #8125
* [BUGFIX] Update config metrics `prometheus_config_last_reload_successful` and `prometheus_config_last_reload_success_timestamp_seconds` right after initial validation before starting TSDB.
* [BUGFIX] promtool: Correctly detect duplicate label names in exposition.

## 2.22.2 / 2020-11-16

* [BUGFIX] Fix race condition in syncing/stopping/reloading scrapers. #8176

## 2.22.1 / 2020-11-03

* [BUGFIX] Fix potential "mmap: invalid argument" errors in loading the head chunks, after an unclean shutdown, by performing read repairs. #8061
* [BUGFIX] Fix serving metrics and API when reloading scrape config. #8104
* [BUGFIX] Fix head chunk size calculation for size based retention. #8139

## 2.22.0 / 2020-10-07

As announced in the 2.21.0 release notes, the experimental gRPC API v2 has been
removed.

* [CHANGE] web: Remove APIv2. #7935
* [ENHANCEMENT] React UI: Implement missing TSDB head stats section. #7876
* [ENHANCEMENT] UI: Add Collapse all button to targets page. #6957
* [ENHANCEMENT] UI: Clarify alert state toggle via checkbox icon. #7936
* [ENHANCEMENT] Add `rule_group_last_evaluation_samples` and `prometheus_tsdb_data_replay_duration_seconds` metrics. #7737 #7977
* [ENHANCEMENT] Gracefully handle unknown WAL record types. #8004
* [ENHANCEMENT] Issue a warning for 64 bit systems running 32 bit binaries. #8012
* [BUGFIX] Adjust scrape timestamps to align them to the intended schedule, effectively reducing block size. Workaround for a regression in go1.14+. #7976
* [BUGFIX] promtool: Ensure alert rules are marked as restored in unit tests. #7661
* [BUGFIX] Eureka: Fix service discovery when compiled in 32-bit. #7964
* [BUGFIX] Don't do literal regex matching optimisation when case insensitive. #8013
* [BUGFIX] Fix classic UI sometimes running queries for instant query when in range query mode. #7984

## 2.21.0 / 2020-09-11

This release is built with Go 1.15, which deprecates [X.509 CommonName](https://golang.org/doc/go1.15#commonname)
in TLS certificates validation.

In the unlikely case that you use the gRPC API v2 (which is limited to TSDB
admin commands), please note that we will remove this experimental API in the
next minor release 2.22.

* [CHANGE] Disable HTTP/2 because of concerns with the Go HTTP/2 client. #7588 #7701
* [CHANGE] PromQL: `query_log_file` path is now relative to the config file. #7701
* [CHANGE] Promtool: Replace the tsdb command line tool by a promtool tsdb subcommand. #6088
* [CHANGE] Rules: Label `rule_group_iterations` metric with group name. #7823
* [FEATURE] Eureka SD: New service discovery. #3369
* [FEATURE] Hetzner SD: New service discovery. #7822
* [FEATURE] Kubernetes SD: Support Kubernetes EndpointSlices. #6838
* [FEATURE] Scrape: Add per scrape-config targets limit. #7554
* [ENHANCEMENT] Support composite durations in PromQL, config and UI, e.g. 1h30m. #7713 #7833
* [ENHANCEMENT] DNS SD: Add SRV record target and port meta labels. #7678
* [ENHANCEMENT] Docker Swarm SD: Support tasks and service without published ports. #7686
* [ENHANCEMENT] PromQL: Reduce the amount of data queried by remote read when a subquery has an offset. #7667
* [ENHANCEMENT] Promtool: Add `--time` option to query instant command. #7829
* [ENHANCEMENT] UI: Respect the `--web.page-title` parameter in the React UI. #7607
* [ENHANCEMENT] UI: Add duration, labels, annotations to alerts page in the React UI. #7605
* [ENHANCEMENT] UI: Add duration on the React UI rules page, hide annotation and labels if empty. #7606
* [BUGFIX] API: Deduplicate series in /api/v1/series. #7862
* [BUGFIX] PromQL: Drop metric name in bool comparison between two instant vectors. #7819
* [BUGFIX] PromQL: Exit with an error when time parameters can't be parsed. #7505
* [BUGFIX] Remote read: Re-add accidentally removed tracing for remote-read requests. #7916
* [BUGFIX] Rules: Detect extra fields in rule files. #7767
* [BUGFIX] Rules: Disallow overwriting the metric name in the `labels` section of recording rules. #7787
* [BUGFIX] Rules: Keep evaluation timestamp across reloads. #7775
* [BUGFIX] Scrape: Do not stop scrapes in progress during reload. #7752
* [BUGFIX] TSDB: Fix `chunks.HeadReadWriter: maxt of the files are not set` error. #7856
* [BUGFIX] TSDB: Delete blocks atomically to prevent corruption when there is a panic/crash during deletion. #7772
* [BUGFIX] Triton SD: Fix a panic when triton_sd_config is nil. #7671
* [BUGFIX] UI: Fix react UI bug with series going on and off. #7804
* [BUGFIX] UI: Fix styling bug for target labels with special names in React UI. #7902
* [BUGFIX] Web: Stop CMUX and GRPC servers even with stale connections, preventing the server to stop on SIGTERM. #7810

## 2.20.1 / 2020-08-05

* [BUGFIX] SD: Reduce the Consul watch timeout to 2m and adjust the request timeout accordingly. #7724

## 2.20.0 / 2020-07-22

This release changes WAL compression from opt-in to default. WAL compression will prevent a downgrade to v2.10 or earlier without deleting the WAL. Disable WAL compression explicitly by setting the command line flag `--no-storage.tsdb.wal-compression` if you require downgrading to v2.10 or earlier.

* [CHANGE] promtool: Changed rule numbering from 0-based to 1-based when reporting rule errors. #7495
* [CHANGE] Remote read: Added `prometheus_remote_storage_read_queries_total` counter and `prometheus_remote_storage_read_request_duration_seconds` histogram, removed `prometheus_remote_storage_remote_read_queries_total` counter.
* [CHANGE] Remote write: Added buckets for longer durations to `prometheus_remote_storage_sent_batch_duration_seconds` histogram.
* [CHANGE] TSDB: WAL compression is enabled by default. #7410
* [FEATURE] PromQL: Added `group()` aggregator. #7480
* [FEATURE] SD: Added Docker Swarm SD. #7420
* [FEATURE] SD: Added DigitalOcean SD. #7407
* [FEATURE] SD: Added Openstack config option to query alternative endpoints. #7494
* [ENHANCEMENT] Configuration: Exit early on invalid config file and signal it with exit code 2. #7399
* [ENHANCEMENT] PromQL: `without` is now a valid metric identifier. #7533
* [ENHANCEMENT] PromQL: Optimized regex label matching for literals within the pattern or as prefix/suffix. #7453 #7503
* [ENHANCEMENT] promtool: Added time range parameters for labels API in promtool. #7463
* [ENHANCEMENT] Remote write: Include samples waiting in channel in pending samples metric. Log number of dropped samples on hard shutdown. #7335
* [ENHANCEMENT] Scrape: Ingest synthetic scrape report metrics atomically with the corresponding scraped metrics. #7562
* [ENHANCEMENT] SD: Reduce timeouts for Openstack SD. #7507
* [ENHANCEMENT] SD: Use 10m timeout for Consul watches. #7423
* [ENHANCEMENT] SD: Added AMI meta label for EC2 SD. #7386
* [ENHANCEMENT] TSDB: Increment WAL corruption metric also on WAL corruption during checkpointing. #7491
* [ENHANCEMENT] TSDB: Improved query performance for high-cardinality labels. #7448
* [ENHANCEMENT] UI: Display dates as well as timestamps in status page. #7544
* [ENHANCEMENT] UI: Improved scrolling when following hash-fragment links. #7456
* [ENHANCEMENT] UI: React UI renders numbers in alerts in a more human-readable way. #7426
* [BUGFIX] API: Fixed error status code in the query API. #7435
* [BUGFIX] PromQL: Fixed `avg` and `avg_over_time` for NaN, Inf, and float64 overflows. #7346
* [BUGFIX] PromQL: Fixed off-by-one error in `histogram_quantile`. #7393
* [BUGFIX] promtool: Support extended durations in rules unit tests. #6297
* [BUGFIX] Scrape: Fix undercounting for `scrape_samples_post_metric_relabeling` in case of errors. #7342
* [BUGFIX] TSDB: Don't panic on WAL corruptions. #7550
* [BUGFIX] TSDB: Avoid leaving behind empty files in `chunks_head`, causing startup failures. #7573
* [BUGFIX] TSDB: Fixed race between compact (gc, populate) and head append causing unknown symbol error. #7560
* [BUGFIX] TSDB: Fixed unknown symbol error during head compaction. #7526
* [BUGFIX] TSDB: Fixed panic during TSDB metric registration. #7501
* [BUGFIX] TSDB: Fixed `--limit` command line flag in `tsdb` tool. #7430

## 2.19.3 / 2020-07-24

* [BUGFIX] TSDB: Don't panic on WAL corruptions. #7550
* [BUGFIX] TSDB: Avoid leaving behind empty files in chunks_head, causing startup failures. #7573

## 2.19.2 / 2020-06-26

* [BUGFIX] Remote Write: Fix panic when reloading config with modified queue parameters. #7452

## 2.19.1 / 2020-06-18

* [BUGFIX] TSDB: Fix m-map file truncation leading to unsequential files. #7414

## 2.19.0 / 2020-06-09

* [FEATURE] TSDB: Memory-map full chunks of Head (in-memory) block from disk. This reduces memory footprint and makes restarts faster. #6679
* [ENHANCEMENT] Discovery: Added discovery support for Triton global zones. #7250
* [ENHANCEMENT] Increased alert resend delay to be more tolerant towards failures. #7228
* [ENHANCEMENT] Remote Read: Added `prometheus_remote_storage_remote_read_queries_total` counter to count total number of remote read queries. #7328
* [ENHANCEMEMT] Added time range parameters for label names and label values API. #7288
* [ENHANCEMENT] TSDB: Reduced contention in isolation for high load. #7332
* [BUGFIX] PromQL: Eliminated collision while checking for duplicate labels. #7058
* [BUGFIX] React UI: Don't null out data when clicking on the current tab. #7243
* [BUGFIX] PromQL: Correctly track number of samples for a query. #7307
* [BUGFIX] PromQL: Return NaN when histogram buckets have 0 observations. #7318

## 2.18.2 / 2020-06-09

* [BUGFIX] TSDB: Fix incorrect query results when using Prometheus with remote reads configured #7361

## 2.18.1 / 2020-05-07

* [BUGFIX] TSDB: Fixed snapshot API. #7217

## 2.18.0 / 2020-05-05

* [CHANGE] Federation: Only use local TSDB for federation (ignore remote read). #7096
* [CHANGE] Rules: `rule_evaluations_total` and `rule_evaluation_failures_total` have a `rule_group` label now. #7094
* [FEATURE] Tracing: Added experimental Jaeger support #7148
* [ENHANCEMENT] TSDB: Significantly reduce WAL size kept around after a block cut. #7098
* [ENHANCEMENT] Discovery: Add `architecture` meta label for EC2. #7000
* [BUGFIX] UI: Fixed wrong MinTime reported by /status. #7182
* [BUGFIX] React UI: Fixed multiselect legend on OSX. #6880
* [BUGFIX] Remote Write: Fixed blocked resharding edge case. #7122
* [BUGFIX] Remote Write: Fixed remote write not updating on relabel configs change. #7073

## 2.17.2 / 2020-04-20

* [BUGFIX] Federation: Register federation metrics #7081
* [BUGFIX] PromQL: Fix panic in parser error handling #7132
* [BUGFIX] Rules: Fix reloads hanging when deleting a rule group that is being evaluated #7138
* [BUGFIX] TSDB: Fix a memory leak when prometheus starts with an empty TSDB WAL #7135
* [BUGFIX] TSDB: Make isolation more robust to panics in web handlers #7129 #7136

## 2.17.1 / 2020-03-26

* [BUGFIX] TSDB: Fix query performance regression that increased memory and CPU usage #7051

## 2.17.0 / 2020-03-24

This release implements isolation in TSDB. API queries and recording rules are
guaranteed to only see full scrapes and full recording rules. This comes with a
certain overhead in resource usage. Depending on the situation, there might be
some increase in memory usage, CPU usage, or query latency.

* [FEATURE] TSDB: Support isolation #6841
* [ENHANCEMENT] PromQL: Allow more keywords as metric names #6933
* [ENHANCEMENT] React UI: Add normalization of localhost URLs in targets page #6794
* [ENHANCEMENT] Remote read: Read from remote storage concurrently #6770
* [ENHANCEMENT] Rules: Mark deleted rule series as stale after a reload #6745
* [ENHANCEMENT] Scrape: Log scrape append failures as debug rather than warn #6852
* [ENHANCEMENT] TSDB: Improve query performance for queries that partially hit the head #6676
* [ENHANCEMENT] Consul SD: Expose service health as meta label #5313
* [ENHANCEMENT] EC2 SD: Expose EC2 instance lifecycle as meta label #6914
* [ENHANCEMENT] Kubernetes SD: Expose service type as meta label for K8s service role #6684
* [ENHANCEMENT] Kubernetes SD: Expose label_selector and field_selector #6807
* [ENHANCEMENT] Openstack SD: Expose hypervisor id as meta label #6962
* [BUGFIX] PromQL: Do not escape HTML-like chars in query log #6834 #6795
* [BUGFIX] React UI: Fix data table matrix values #6896
* [BUGFIX] React UI: Fix new targets page not loading when using non-ASCII characters #6892
* [BUGFIX] Remote read: Fix duplication of metrics read from remote storage with external labels #6967 #7018
* [BUGFIX] Remote write: Register WAL watcher and live reader metrics for all remotes, not just the first one #6998
* [BUGFIX] Scrape: Prevent removal of metric names upon relabeling #6891
* [BUGFIX] Scrape: Fix 'superfluous response.WriteHeader call' errors when scrape fails under some circonstances #6986
* [BUGFIX] Scrape: Fix crash when reloads are separated by two scrape intervals #7011

## 2.16.0 / 2020-02-13

* [FEATURE] React UI: Support local timezone on /graph #6692
* [FEATURE] PromQL: add absent_over_time query function #6490
* [FEATURE] Adding optional logging of queries to their own file #6520
* [ENHANCEMENT] React UI: Add support for rules page and "Xs ago" duration displays #6503
* [ENHANCEMENT] React UI: alerts page, replace filtering togglers tabs with checkboxes #6543
* [ENHANCEMENT] TSDB: Export metric for WAL write errors #6647
* [ENHANCEMENT] TSDB: Improve query performance for queries that only touch the most recent 2h of data. #6651
* [ENHANCEMENT] PromQL: Refactoring in parser errors to improve error messages #6634
* [ENHANCEMENT] PromQL: Support trailing commas in grouping opts #6480
* [ENHANCEMENT] Scrape: Reduce memory usage on reloads by reusing scrape cache #6670
* [ENHANCEMENT] Scrape: Add metrics to track bytes and entries in the metadata cache #6675
* [ENHANCEMENT] promtool: Add support for line-column numbers for invalid rules output #6533
* [ENHANCEMENT] Avoid restarting rule groups when it is unnecessary #6450
* [BUGFIX] React UI: Send cookies on fetch() on older browsers #6553
* [BUGFIX] React UI: adopt grafana flot fix for stacked graphs #6603
* [BUFGIX] React UI: broken graph page browser history so that back button works as expected #6659
* [BUGFIX] TSDB: ensure compactionsSkipped metric is registered, and log proper error if one is returned from head.Init #6616
* [BUGFIX] TSDB: return an error on ingesting series with duplicate labels #6664
* [BUGFIX] PromQL: Fix unary operator precedence #6579
* [BUGFIX] PromQL: Respect query.timeout even when we reach query.max-concurrency #6712
* [BUGFIX] PromQL: Fix string and parentheses handling in engine, which affected React UI #6612
* [BUGFIX] PromQL: Remove output labels returned by absent() if they are produced by multiple identical label matchers #6493
* [BUGFIX] Scrape: Validate that OpenMetrics input ends with `# EOF` #6505
* [BUGFIX] Remote read: return the correct error if configs can't be marshal'd to JSON #6622
* [BUGFIX] Remote write: Make remote client `Store` use passed context, which can affect shutdown timing #6673
* [BUGFIX] Remote write: Improve sharding calculation in cases where we would always be consistently behind by tracking pendingSamples #6511
* [BUGFIX] Ensure prometheus_rule_group metrics are deleted when a rule group is removed #6693

## 2.15.2 / 2020-01-06

* [BUGFIX] TSDB: Fixed support for TSDB blocks built with Prometheus before 2.1.0. #6564
* [BUGFIX] TSDB: Fixed block compaction issues on Windows. #6547

## 2.15.1 / 2019-12-25

* [BUGFIX] TSDB: Fixed race on concurrent queries against same data. #6512

## 2.15.0 / 2019-12-23

* [CHANGE] Discovery: Removed `prometheus_sd_kubernetes_cache_*` metrics. Additionally `prometheus_sd_kubernetes_workqueue_latency_seconds` and `prometheus_sd_kubernetes_workqueue_work_duration_seconds` metrics now show correct values in seconds. #6393
* [CHANGE] Remote write: Changed `query` label on `prometheus_remote_storage_*` metrics to `remote_name` and `url`. #6043
* [FEATURE] API: Added new endpoint for exposing per metric metadata `/metadata`. #6420 #6442
* [ENHANCEMENT] TSDB: Significantly reduced memory footprint of loaded TSDB blocks. #6418 #6461
* [ENHANCEMENT] TSDB: Significantly optimized what we buffer during compaction which should result in lower memory footprint during compaction. #6422 #6452 #6468 #6475
* [ENHANCEMENT] TSDB: Improve replay latency. #6230
* [ENHANCEMENT] TSDB: WAL size is now used for size based retention calculation. #5886
* [ENHANCEMENT] Remote read: Added query grouping and range hints to the remote read request #6401
* [ENHANCEMENT] Remote write: Added `prometheus_remote_storage_sent_bytes_total` counter per queue. #6344
* [ENHANCEMENT] promql: Improved PromQL parser performance. #6356
* [ENHANCEMENT] React UI: Implemented missing pages like `/targets` #6276, TSDB status page #6281 #6267 and many other fixes and performance improvements.
* [ENHANCEMENT] promql: Prometheus now accepts spaces between time range and square bracket. e.g `[ 5m]` #6065
* [BUGFIX] Config: Fixed alertmanager configuration to not miss targets when configurations are similar. #6455
* [BUGFIX] Remote write: Value of `prometheus_remote_storage_shards_desired` gauge shows raw value of desired shards and it's updated correctly. #6378
* [BUGFIX] Rules: Prometheus now fails the evaluation of rules and alerts where metric results collide with labels specified in `labels` field. #6469
* [BUGFIX] API: Targets Metadata API `/targets/metadata` now accepts empty `match_targets` parameter as in the spec. #6303

## 2.14.0 / 2019-11-11

* [SECURITY/BUGFIX] UI: Ensure warnings from the API are escaped. #6279
* [FEATURE] API: `/api/v1/status/runtimeinfo` and `/api/v1/status/buildinfo` endpoints added for use by the React UI. #6243
* [FEATURE] React UI: implement the new experimental React based UI. #5694 and many more
  * Can be found by under `/new`.
  * Not all pages are implemented yet.
* [FEATURE] Status: Cardinality statistics added to the Runtime & Build Information page. #6125
* [ENHANCEMENT/BUGFIX] Remote write: fix delays in remote write after a compaction. #6021
* [ENHANCEMENT] UI: Alerts can be filtered by state. #5758
* [BUGFIX] API: lifecycle endpoints return 403 when not enabled. #6057
* [BUGFIX] Build: Fix Solaris build. #6149
* [BUGFIX] Promtool: Remove false duplicate rule warnings when checking rule files with alerts. #6270
* [BUGFIX] Remote write: restore use of deduplicating logger in remote write. #6113
* [BUGFIX] Remote write: do not reshard when unable to send samples. #6111
* [BUGFIX] Service discovery: errors are no longer logged on context cancellation. #6116, #6133
* [BUGFIX] UI: handle null response from API properly. #6071

## 2.13.1 / 2019-10-16

* [BUGFIX] Fix panic in ARM builds of Prometheus. #6110
* [BUGFIX] promql: fix potential panic in the query logger. #6094
* [BUGFIX] Multiple errors of http: superfluous response.WriteHeader call in the logs. #6145

## 2.13.0 / 2019-10-04

* [SECURITY/BUGFIX] UI: Fix a Stored DOM XSS vulnerability with query history [CVE-2019-10215](http://cve.mitre.org/cgi-bin/cvename.cgi?name=CVE-2019-10215). #6098
* [CHANGE] Metrics: renamed prometheus_sd_configs_failed_total to prometheus_sd_failed_configs and changed to Gauge #5254
* [ENHANCEMENT] Include the tsdb tool in builds. #6089
* [ENHANCEMENT] Service discovery: add new node address types for kubernetes. #5902
* [ENHANCEMENT] UI: show warnings if query have returned some warnings. #5964
* [ENHANCEMENT] Remote write: reduce memory usage of the series cache. #5849
* [ENHANCEMENT] Remote read: use remote read streaming to reduce memory usage. #5703
* [ENHANCEMENT] Metrics: added metrics for remote write max/min/desired shards to queue manager. #5787
* [ENHANCEMENT] Promtool: show the warnings during label query. #5924
* [ENHANCEMENT] Promtool: improve error messages when parsing bad rules. #5965
* [ENHANCEMENT] Promtool: more promlint rules. #5515
* [BUGFIX] Promtool: fix recording inconsistency due to duplicate labels. #6026
* [BUGFIX] UI: fixes service-discovery view when accessed from unhealthy targets. #5915
* [BUGFIX] Metrics format: OpenMetrics parser crashes on short input. #5939
* [BUGFIX] UI: avoid truncated Y-axis values. #6014

## 2.12.0 / 2019-08-17

* [FEATURE] Track currently active PromQL queries in a log file. #5794
* [FEATURE] Enable and provide binaries for `mips64` / `mips64le` architectures. #5792
* [ENHANCEMENT] Improve responsiveness of targets web UI and API endpoint. #5740
* [ENHANCEMENT] Improve remote write desired shards calculation. #5763
* [ENHANCEMENT] Flush TSDB pages more precisely. tsdb#660
* [ENHANCEMENT] Add `prometheus_tsdb_retention_limit_bytes` metric. tsdb#667
* [ENHANCEMENT] Add logging during TSDB WAL replay on startup. tsdb#662
* [ENHANCEMENT] Improve TSDB memory usage. tsdb#653, tsdb#643, tsdb#654, tsdb#642, tsdb#627
* [BUGFIX] Check for duplicate label names in remote read. #5829
* [BUGFIX] Mark deleted rules' series as stale on next evaluation. #5759
* [BUGFIX] Fix JavaScript error when showing warning about out-of-sync server time. #5833
* [BUGFIX] Fix `promtool test rules` panic when providing empty `exp_labels`. #5774
* [BUGFIX] Only check last directory when discovering checkpoint number. #5756
* [BUGFIX] Fix error propagation in WAL watcher helper functions. #5741
* [BUGFIX] Correctly handle empty labels from alert templates. #5845

## 2.11.2 / 2019-08-14

* [BUGFIX/SECURITY] Fix a Stored DOM XSS vulnerability with query history. #5888

## 2.11.1 / 2019-07-10

* [BUGFIX] Fix potential panic when prometheus is watching multiple zookeeper paths. #5749

## 2.11.0 / 2019-07-09

* [CHANGE] Remove `max_retries` from queue_config (it has been unused since rewriting remote-write to utilize the write-ahead-log). #5649
* [CHANGE] The meta file `BlockStats` no longer holds size information. This is now dynamically calculated and kept in memory. It also includes the meta file size which was not included before. tsdb#637
* [CHANGE] Renamed metric from `prometheus_tsdb_wal_reader_corruption_errors` to `prometheus_tsdb_wal_reader_corruption_errors_total`. tsdb#622
* [FEATURE] Add option to use Alertmanager API v2. #5482
* [FEATURE] Added `humanizePercentage` function for templates. #5670
* [FEATURE] Include InitContainers in Kubernetes Service Discovery. #5598
* [FEATURE] Provide option to compress WAL records using Snappy. [#609](https://github.com/prometheus/tsdb/pull/609)
* [ENHANCEMENT] Create new clean segment when starting the WAL. tsdb#608
* [ENHANCEMENT] Reduce allocations in PromQL aggregations. #5641
* [ENHANCEMENT] Add storage warnings to LabelValues and LabelNames API results. #5673
* [ENHANCEMENT] Add `prometheus_http_requests_total` metric. #5640
* [ENHANCEMENT] Enable openbsd/arm build. #5696
* [ENHANCEMENT] Remote-write allocation improvements. #5614
* [ENHANCEMENT] Query performance improvement: Efficient iteration and search in HashForLabels and HashWithoutLabels. #5707
* [ENHANCEMENT] Allow injection of arbitrary headers in promtool. #4389
* [ENHANCEMENT] Allow passing `external_labels` in alert unit tests groups. #5608
* [ENHANCEMENT] Allows globs for rules when unit testing. #5595
* [ENHANCEMENT] Improved postings intersection matching. tsdb#616
* [ENHANCEMENT] Reduced disk usage for WAL for small setups. tsdb#605
* [ENHANCEMENT] Optimize queries using regexp for set lookups. tsdb#602
* [BUGFIX] resolve race condition in maxGauge. #5647
* [BUGFIX] Fix ZooKeeper connection leak. #5675
* [BUGFIX] Improved atomicity of .tmp block replacement during compaction for usual case. tsdb#636
* [BUGFIX] Fix "unknown series references" after clean shutdown. tsdb#623
* [BUGFIX] Re-calculate block size when calling `block.Delete`. tsdb#637
* [BUGFIX] Fix unsafe snapshots with head block. tsdb#641
* [BUGFIX] `prometheus_tsdb_compactions_failed_total` is now incremented on any compaction failure. tsdb#613

## 2.10.0 / 2019-05-25

* [CHANGE/BUGFIX] API: Encode alert values as string to correctly represent Inf/NaN. #5582
* [FEATURE] Template expansion: Make external labels available as `$externalLabels` in alert and console template expansion. #5463
* [FEATURE] TSDB: Add `prometheus_tsdb_wal_segment_current` metric for the WAL segment index that TSDB is currently writing to. tsdb#601
* [FEATURE] Scrape: Add `scrape_series_added` per-scrape metric. #5546
* [ENHANCEMENT] Discovery/kubernetes: Add labels `__meta_kubernetes_endpoint_node_name` and `__meta_kubernetes_endpoint_hostname`. #5571
* [ENHANCEMENT] Discovery/azure: Add label `__meta_azure_machine_public_ip`. #5475
* [ENHANCEMENT] TSDB: Simplify mergedPostings.Seek, resulting in better performance if there are many posting lists. tsdb#595
* [ENHANCEMENT] Log filesystem type on startup. #5558
* [ENHANCEMENT] Cmd/promtool: Use POST requests for Query and QueryRange. client_golang#557
* [ENHANCEMENT] Web: Sort alerts by group name. #5448
* [ENHANCEMENT] Console templates: Add convenience variables `$rawParams`, `$params`, `$path`. #5463
* [BUGFIX] TSDB: Don't panic when running out of disk space and recover nicely from the condition. tsdb#582
* [BUGFIX] TSDB: Correctly handle empty labels. tsdb#594
* [BUGFIX] TSDB: Don't crash on an unknown tombstone reference. tsdb#604
* [BUGFIX] Storage/remote: Remove queue-manager specific metrics if queue no longer exists. #5445 #5485 #5555
* [BUGFIX] PromQL: Correctly display `{__name__="a"}`. #5552
* [BUGFIX] Discovery/kubernetes: Use `service` rather than `ingress` as the name for the service workqueue. #5520
* [BUGFIX] Discovery/azure: Don't panic on a VM with a public IP. #5587
* [BUGFIX] Discovery/triton: Always read HTTP body to completion. #5596
* [BUGFIX] Web: Fixed Content-Type for js and css instead of using `/etc/mime.types`. #5551

## 2.9.2 / 2019-04-24

* [BUGFIX] Make sure subquery range is taken into account for selection #5467
* [BUGFIX] Exhaust every request body before closing it #5166
* [BUGFIX] Cmd/promtool: return errors from rule evaluations #5483
* [BUGFIX] Remote Storage: string interner should not panic in release #5487
* [BUGFIX] Fix memory allocation regression in mergedPostings.Seek tsdb#586

## 2.9.1 / 2019-04-16

* [BUGFIX] Discovery/kubernetes: fix missing label sanitization #5462
* [BUGFIX] Remote_write: Prevent reshard concurrent with calling stop #5460

## 2.9.0 / 2019-04-15

This releases uses Go 1.12, which includes a change in how memory is released
to Linux. This will cause RSS to be reported as higher, however this is harmless
and the memory is available to the kernel when it needs it.

* [CHANGE/ENHANCEMENT] Update Consul to support catalog.ServiceMultipleTags. #5151
* [FEATURE] Add honor_timestamps scrape option. #5304
* [ENHANCEMENT] Discovery/kubernetes: add present labels for labels/annotations. #5443
* [ENHANCEMENT] OpenStack SD: Add ProjectID and UserID meta labels. #5431
* [ENHANCEMENT] Add GODEBUG and retention to the runtime page. #5324 #5322
* [ENHANCEMENT] Add support for POSTing to /series endpoint. #5422
* [ENHANCEMENT] Support PUT methods for Lifecycle and Admin APIs. #5376
* [ENHANCEMENT] Scrape: Add global jitter for HA server. #5181
* [ENHANCEMENT] Check for cancellation on every step of a range evaluation. #5131
* [ENHANCEMENT] String interning for labels & values in the remote_write path. #5316
* [ENHANCEMENT] Don't lose the scrape cache on a failed scrape. #5414
* [ENHANCEMENT] Reload cert files from disk automatically. common#173
* [ENHANCEMENT] Use fixed length millisecond timestamp format for logs. common#172
* [ENHANCEMENT] Performance improvements for postings. tsdb#509 tsdb#572
* [BUGFIX] Remote Write: fix checkpoint reading. #5429
* [BUGFIX] Check if label value is valid when unmarshaling external labels from YAML. #5316
* [BUGFIX] Promparse: sort all labels when parsing. #5372
* [BUGFIX] Reload rules: copy state on both name and labels. #5368
* [BUGFIX] Exponentiation operator to drop metric name in result of operation. #5329
* [BUGFIX] Config: resolve more file paths. #5284
* [BUGFIX] Promtool: resolve relative paths in alert test files. #5336
* [BUGFIX] Set TLSHandshakeTimeout in HTTP transport. common#179
* [BUGFIX] Use fsync to be more resilient to machine crashes. tsdb#573 tsdb#578
* [BUGFIX] Keep series that are still in WAL in checkpoints. tsdb#577
* [BUGFIX] Fix output sample values for scalar-to-vector comparison operations. #5454

## 2.8.1 / 2019-03-28

* [BUGFIX] Display the job labels in `/targets` which was removed accidentally. #5406

## 2.8.0 / 2019-03-12

This release uses Write-Ahead Logging (WAL) for the remote_write API. This currently causes a slight increase in memory usage, which will be addressed in future releases.

* [CHANGE] Default time retention is used only when no size based retention is specified. These are flags where time retention is specified by the flag `--storage.tsdb.retention` and size retention by `--storage.tsdb.retention.size`. #5216
* [CHANGE] `prometheus_tsdb_storage_blocks_bytes_total` is now `prometheus_tsdb_storage_blocks_bytes`. prometheus/tsdb#506
* [FEATURE] [EXPERIMENTAL] Time overlapping blocks are now allowed; vertical compaction and vertical query merge. It is an optional feature which is controlled by the `--storage.tsdb.allow-overlapping-blocks` flag, disabled by default. prometheus/tsdb#370
* [ENHANCEMENT] Use the WAL for remote_write API. #4588
* [ENHANCEMENT] Query performance improvements. prometheus/tsdb#531
* [ENHANCEMENT] UI enhancements with upgrade to Bootstrap 4. #5226
* [ENHANCEMENT] Reduce time that Alertmanagers are in flux when reloaded. #5126
* [ENHANCEMENT] Limit number of metrics displayed on UI to 10000. #5139
* [ENHANCEMENT] (1) Remember All/Unhealthy choice on target-overview when reloading page. (2) Resize text-input area on Graph page on mouseclick. #5201
* [ENHANCEMENT] In `histogram_quantile` merge buckets with equivalent le values. #5158.
* [ENHANCEMENT] Show list of offending labels in the error message in many-to-many scenarios. #5189
* [ENHANCEMENT] Show `Storage Retention` criteria in effect on `/status` page. #5322
* [BUGFIX] Fix sorting of rule groups. #5260
* [BUGFIX] Fix support for password_file and bearer_token_file in Kubernetes SD. #5211
* [BUGFIX] Scrape: catch errors when creating HTTP clients #5182. Adds new metrics:
  * `prometheus_target_scrape_pools_total`
  * `prometheus_target_scrape_pools_failed_total`
  * `prometheus_target_scrape_pool_reloads_total`
  * `prometheus_target_scrape_pool_reloads_failed_total`
* [BUGFIX] Fix panic when aggregator param is not a literal. #5290

## 2.7.2 / 2019-03-02

* [BUGFIX] `prometheus_rule_group_last_evaluation_timestamp_seconds` is now a unix timestamp. #5186

## 2.7.1 / 2019-01-31

This release has a fix for a Stored DOM XSS vulnerability that can be triggered when using the query history functionality. Thanks to Dor Tumarkin from Checkmarx for reporting it.

* [BUGFIX/SECURITY] Fix a Stored DOM XSS vulnerability with query history. #5163
* [BUGFIX] `prometheus_rule_group_last_duration_seconds` now reports seconds instead of nanoseconds. #5153
* [BUGFIX] Make sure the targets are consistently sorted in the targets page. #5161

## 2.7.0 / 2019-01-28

We're rolling back the Dockerfile changes introduced in 2.6.0. If you made changes to your docker deployment in 2.6.0, you will need to roll them back. This release also adds experimental support for disk size based retention. To accommodate that we are deprecating the flag `storage.tsdb.retention` in favour of `storage.tsdb.retention.time`. We print a warning if the flag is in use, but it will function without breaking until Prometheus 3.0.

* [CHANGE] Rollback Dockerfile to version at 2.5.0. Rollback of the breaking change introduced in 2.6.0. #5122
* [FEATURE] Add subqueries to PromQL. #4831
* [FEATURE] [EXPERIMENTAL] Add support for disk size based retention. Note that we don't consider the WAL size which could be significant and the time based retention policy also applies. #5109 prometheus/tsdb#343
* [FEATURE] Add CORS origin flag. #5011
* [ENHANCEMENT] Consul SD: Add tagged address to the discovery metadata. #5001
* [ENHANCEMENT] Kubernetes SD: Add service external IP and external name to the discovery metadata. #4940
* [ENHANCEMENT] Azure SD: Add support for Managed Identity authentication. #4590
* [ENHANCEMENT] Azure SD: Add tenant and subscription IDs to the discovery metadata. #4969
* [ENHANCEMENT] OpenStack SD: Add support for application credentials based authentication. #4968
* [ENHANCEMENT] Add metric for number of rule groups loaded. #5090
* [BUGFIX] Avoid duplicate tests for alert unit tests. #4964
* [BUGFIX] Don't depend on given order when comparing samples in alert unit testing. #5049
* [BUGFIX] Make sure the retention period doesn't overflow. #5112
* [BUGFIX] Make sure the blocks don't get very large. #5112
* [BUGFIX] Don't generate blocks with no samples. prometheus/tsdb#374
* [BUGFIX] Reintroduce metric for WAL corruptions. prometheus/tsdb#473

## 2.6.1 / 2019-01-15

* [BUGFIX] Azure SD: Fix discovery getting stuck sometimes. #5088
* [BUGFIX] Marathon SD: Use `Tasks.Ports` when `RequirePorts` is `false`. #5026
* [BUGFIX] Promtool: Fix "out-of-order sample" errors when testing rules. #5069

## 2.6.0 / 2018-12-17

* [CHANGE] Remove default flags from the container's entrypoint, run Prometheus from `/etc/prometheus` and symlink the storage directory to `/etc/prometheus/data`. #4976
* [CHANGE] Promtool: Remove the `update` command. #3839
* [FEATURE] Add JSON log format via the `--log.format` flag. #4876
* [FEATURE] API: Add /api/v1/labels endpoint to get all label names. #4835
* [FEATURE] Web: Allow setting the page's title via the `--web.ui-title` flag. #4841
* [ENHANCEMENT] Add `prometheus_tsdb_lowest_timestamp_seconds`, `prometheus_tsdb_head_min_time_seconds` and `prometheus_tsdb_head_max_time_seconds` metrics. #4888
* [ENHANCEMENT] Add `rule_group_last_evaluation_timestamp_seconds` metric. #4852
* [ENHANCEMENT] Add `prometheus_template_text_expansion_failures_total` and `prometheus_template_text_expansions_total` metrics. #4747
* [ENHANCEMENT] Set consistent User-Agent header in outgoing requests. #4891
* [ENHANCEMENT] Azure SD: Error out at load time when authentication parameters are missing. #4907
* [ENHANCEMENT] EC2 SD: Add the machine's private DNS name to the discovery metadata. #4693
* [ENHANCEMENT] EC2 SD: Add the operating system's platform to the discovery metadata. #4663
* [ENHANCEMENT] Kubernetes SD: Add the pod's phase to the discovery metadata. #4824
* [ENHANCEMENT] Kubernetes SD: Log Kubernetes messages. #4931
* [ENHANCEMENT] Promtool: Collect CPU and trace profiles. #4897
* [ENHANCEMENT] Promtool: Support writing output as JSON. #4848
* [ENHANCEMENT] Remote Read: Return available data if remote read fails partially. #4832
* [ENHANCEMENT] Remote Write: Improve queue performance. #4772
* [ENHANCEMENT] Remote Write: Add min_shards parameter to set the minimum number of shards. #4924
* [ENHANCEMENT] TSDB: Improve WAL reading. #4953
* [ENHANCEMENT] TSDB: Memory improvements. #4953
* [ENHANCEMENT] Web: Log stack traces on panic. #4221
* [ENHANCEMENT] Web UI: Add copy to clipboard button for configuration. #4410
* [ENHANCEMENT] Web UI: Support console queries at specific times. #4764
* [ENHANCEMENT] Web UI: group targets by job then instance. #4898 #4806
* [BUGFIX] Deduplicate handler labels for HTTP metrics. #4732
* [BUGFIX] Fix leaked queriers causing shutdowns to hang. #4922
* [BUGFIX] Fix configuration loading panics on nil pointer slice elements. #4942
* [BUGFIX] API: Correctly skip mismatching targets on /api/v1/targets/metadata. #4905
* [BUGFIX] API: Better rounding for incoming query timestamps. #4941
* [BUGFIX] Azure SD: Fix panic. #4867
* [BUGFIX] Console templates: Fix hover when the metric has a null value. #4906
* [BUGFIX] Discovery: Remove all targets when the scrape configuration gets empty. #4819
* [BUGFIX] Marathon SD: Fix leaked connections. #4915
* [BUGFIX] Marathon SD: Use 'hostPort' member of portMapping to construct target endpoints. #4887
* [BUGFIX] PromQL: Fix a goroutine leak in the lexer/parser. #4858
* [BUGFIX] Scrape: Pass through content-type for non-compressed output. #4912
* [BUGFIX] Scrape: Fix deadlock in the scrape's manager. #4894
* [BUGFIX] Scrape: Scrape targets at fixed intervals even after Prometheus restarts. #4926
* [BUGFIX] TSDB: Support restored snapshots including the head properly. #4953
* [BUGFIX] TSDB: Repair WAL when the last record in a segment is torn. #4953
* [BUGFIX] TSDB: Fix unclosed file readers on Windows systems. #4997
* [BUGFIX] Web: Avoid proxy to connect to the local gRPC server. #4572

## 2.5.0 / 2018-11-06

* [CHANGE] Group targets by scrape config instead of job name. #4806 #4526
* [CHANGE] Marathon SD: Various changes to adapt to Marathon 1.5+. #4499
* [CHANGE] Discovery: Split `prometheus_sd_discovered_targets` metric by scrape and notify (Alertmanager SD) as well as by section in the respective configuration. #4753
* [FEATURE] Add OpenMetrics support for scraping (EXPERIMENTAL). #4700
* [FEATURE] Add unit testing for rules. #4350
* [FEATURE] Make maximum number of samples per query configurable via `--query.max-samples` flag. #4513
* [FEATURE] Make maximum number of concurrent remote reads configurable via `--storage.remote.read-concurrent-limit` flag. #4656
* [ENHANCEMENT] Support s390x platform for Linux. #4605
* [ENHANCEMENT] API: Add `prometheus_api_remote_read_queries` metric tracking currently executed or waiting remote read API requests. #4699
* [ENHANCEMENT] Remote Read: Add `prometheus_remote_storage_remote_read_queries` metric tracking currently in-flight remote read queries. #4677
* [ENHANCEMENT] Remote Read: Reduced memory usage. #4655
* [ENHANCEMENT] Discovery: Add `prometheus_sd_discovered_targets`, `prometheus_sd_received_updates_total`, `prometheus_sd_updates_delayed_total`, and `prometheus_sd_updates_total` metrics for discovery subsystem. #4667
* [ENHANCEMENT] Discovery: Improve performance of previously slow updates of changes of targets. #4526
* [ENHANCEMENT] Kubernetes SD: Add extended metrics. #4458
* [ENHANCEMENT] OpenStack SD: Support discovering instances from all projects. #4682
* [ENHANCEMENT] OpenStack SD: Discover all interfaces. #4649
* [ENHANCEMENT] OpenStack SD: Support `tls_config` for the used HTTP client. #4654
* [ENHANCEMENT] Triton SD: Add ability to filter triton_sd targets by pre-defined groups. #4701
* [ENHANCEMENT] Web UI: Avoid browser spell-checking in expression field. #4728
* [ENHANCEMENT] Web UI: Add scrape duration and last evaluation time in targets and rules pages. #4722
* [ENHANCEMENT] Web UI: Improve rule view by wrapping lines. #4702
* [ENHANCEMENT] Rules: Error out at load time for invalid templates, rather than at evaluation time. #4537
* [ENHANCEMENT] TSDB: Add metrics for WAL operations. #4692
* [BUGFIX] Change max/min over_time to handle NaNs properly. #4386
* [BUGFIX] Check label name for `count_values` PromQL function. #4585
* [BUGFIX] Ensure that vectors and matrices do not contain identical label-sets. #4589

## 2.4.3 / 2018-10-04

* [BUGFIX] Fix panic when using custom EC2 API for SD #4672
* [BUGFIX] Fix panic when Zookeeper SD cannot connect to servers #4669
* [BUGFIX] Make the skip_head an optional parameter for snapshot API #4674

## 2.4.2 / 2018-09-21

The last release didn't have bugfix included due to a vendoring error.

* [BUGFIX] Handle WAL corruptions properly prometheus/tsdb#389
* [BUGFIX] Handle WAL migrations correctly on Windows prometheus/tsdb#392

## 2.4.1 / 2018-09-19

* [ENHANCEMENT] New TSDB metrics prometheus/tsdb#375 prometheus/tsdb#363
* [BUGFIX] Render UI correctly for Windows #4616

## 2.4.0 / 2018-09-11

This release includes multiple bugfixes and features. Further, the WAL implementation has been re-written so the storage is not forward compatible. Prometheus 2.3 storage will work on 2.4 but not vice-versa.

* [CHANGE] Reduce remote write default retries #4279
* [CHANGE] Remove /heap endpoint #4460
* [FEATURE] Persist alert 'for' state across restarts #4061
* [FEATURE] Add API providing per target metric metadata #4183
* [FEATURE] Add API providing recording and alerting rules #4318 #4501
* [ENHANCEMENT] Brand new WAL implementation for TSDB. Forwards incompatible with previous WAL.
* [ENHANCEMENT] Show rule evaluation errors in UI #4457
* [ENHANCEMENT] Throttle resends of alerts to Alertmanager #4538
* [ENHANCEMENT] Send EndsAt along with the alert to Alertmanager #4550
* [ENHANCEMENT] Limit the samples returned by remote read endpoint #4532
* [ENHANCEMENT] Limit the data read in through remote read #4239
* [ENHANCEMENT] Coalesce identical SD configurations #3912
* [ENHANCEMENT] `promtool`: Add new commands for debugging and querying #4247 #4308 #4346 #4454
* [ENHANCEMENT] Update console examples for node_exporter v0.16.0 #4208
* [ENHANCEMENT] Optimize PromQL aggregations #4248
* [ENHANCEMENT] Remote read: Add Offset to hints #4226
* [ENHANCEMENT] `consul_sd`: Add support for ServiceMeta field #4280
* [ENHANCEMENT] `ec2_sd`: Maintain order of subnet_id label #4405
* [ENHANCEMENT] `ec2_sd`: Add support for custom endpoint to support EC2 compliant APIs #4333
* [ENHANCEMENT] `ec2_sd`: Add instance_owner label #4514
* [ENHANCEMENT] `azure_sd`: Add support for VMSS discovery and multiple environments #4202 #4569
* [ENHANCEMENT] `gce_sd`: Add instance_id label #4488
* [ENHANCEMENT] Forbid rule-abiding robots from indexing #4266
* [ENHANCEMENT] Log virtual memory limits on startup #4418
* [BUGFIX] Wait for service discovery to stop before exiting #4508
* [BUGFIX] Render SD configs properly #4338
* [BUGFIX] Only add LookbackDelta to vector selectors #4399
* [BUGFIX] `ec2_sd`: Handle panic-ing nil pointer #4469
* [BUGFIX] `consul_sd`: Stop leaking connections #4443
* [BUGFIX] Use templated labels also to identify alerts #4500
* [BUGFIX] Reduce floating point errors in stddev and related functions #4533
* [BUGFIX] Log errors while encoding responses #4359

## 2.3.2 / 2018-07-12

* [BUGFIX] Fix various tsdb bugs #4369
* [BUGFIX] Reorder startup and shutdown to prevent panics. #4321
* [BUGFIX] Exit with non-zero code on error #4296
* [BUGFIX] discovery/kubernetes/ingress: fix scheme discovery #4329
* [BUGFIX] Fix race in zookeeper sd #4355
* [BUGFIX] Better timeout handling in promql #4291 #4300
* [BUGFIX] Propagate errors when selecting series from the tsdb #4136

## 2.3.1 / 2018-06-19

* [BUGFIX] Avoid infinite loop on duplicate NaN values. #4275
* [BUGFIX] Fix nil pointer deference when using various API endpoints #4282
* [BUGFIX] config: set target group source index during unmarshaling #4245
* [BUGFIX] discovery/file: fix logging #4178
* [BUGFIX] kubernetes_sd: fix namespace filtering #4285
* [BUGFIX] web: restore old path prefix behavior #4273
* [BUGFIX] web: remove security headers added in 2.3.0 #4259

## 2.3.0 / 2018-06-05

* [CHANGE] `marathon_sd`: use `auth_token` and `auth_token_file` for token-based authentication instead of `bearer_token` and `bearer_token_file` respectively.
* [CHANGE] Metric names for HTTP server metrics changed
* [FEATURE] Add query commands to promtool
* [FEATURE] Add security headers to HTTP server responses
* [FEATURE] Pass query hints via remote read API
* [FEATURE] Basic auth passwords can now be configured via file across all configuration
* [ENHANCEMENT] Optimize PromQL and API serialization for memory usage and allocations
* [ENHANCEMENT] Limit number of dropped targets in web UI
* [ENHANCEMENT] Consul and EC2 service discovery allow using server-side filtering for performance improvement
* [ENHANCEMENT] Add advanced filtering configuration to EC2 service discovery
* [ENHANCEMENT] `marathon_sd`: adds support for basic and bearer authentication, plus all other common HTTP client options (TLS config, proxy URL, etc.)
* [ENHANCEMENT] Provide machine type metadata and labels in GCE service discovery
* [ENHANCEMENT] Add pod controller kind and name to Kubernetes service discovery data
* [ENHANCEMENT] Move TSDB to flock-based log file that works with Docker containers
* [BUGFIX] Properly propagate storage errors in PromQL
* [BUGFIX] Fix path prefix for web pages
* [BUGFIX] Fix goroutine leak in Consul service discovery
* [BUGFIX] Fix races in scrape manager
* [BUGFIX] Fix OOM for very large k in PromQL topk() queries
* [BUGFIX] Make remote write more resilient to unavailable receivers
* [BUGFIX] Make remote write shutdown cleanly
* [BUGFIX] Don't leak files on errors in TSDB's tombstone cleanup
* [BUGFIX] Unary minus expressions now removes the metric name from results
* [BUGFIX] Fix bug that lead to wrong amount of samples considered for time range expressions

## 2.2.1 / 2018-03-13

* [BUGFIX] Fix data loss in TSDB on compaction
* [BUGFIX] Correctly stop timer in remote-write path
* [BUGFIX] Fix deadlock triggered by loading targets page
* [BUGFIX] Fix incorrect buffering of samples on range selection queries
* [BUGFIX] Handle large index files on windows properly

## 2.2.0 / 2018-03-08

* [CHANGE] Rename file SD mtime metric.
* [CHANGE] Send target update on empty pod IP in Kubernetes SD.
* [FEATURE] Add API endpoint for flags.
* [FEATURE] Add API endpoint for dropped targets.
* [FEATURE] Display annotations on alerts page.
* [FEATURE] Add option to skip head data when taking snapshots.
* [ENHANCEMENT] Federation performance improvement.
* [ENHANCEMENT] Read bearer token file on every scrape.
* [ENHANCEMENT] Improve typeahead on `/graph` page.
* [ENHANCEMENT] Change rule file formatting.
* [ENHANCEMENT] Set consul server default to `localhost:8500`.
* [ENHANCEMENT] Add dropped Alertmanagers to API info endpoint.
* [ENHANCEMENT] Add OS type meta label to Azure SD.
* [ENHANCEMENT] Validate required fields in SD configuration.
* [BUGFIX] Prevent stack overflow on deep recursion in TSDB.
* [BUGFIX] Correctly read offsets in index files that are greater than 4GB.
* [BUGFIX] Fix scraping behavior for empty labels.
* [BUGFIX] Drop metric name for bool modifier.
* [BUGFIX] Fix races in discovery.
* [BUGFIX] Fix Kubernetes endpoints SD for empty subsets.
* [BUGFIX] Throttle updates from SD providers, which caused increased CPU usage and allocations.
* [BUGFIX] Fix TSDB block reload issue.
* [BUGFIX] Fix PromQL printing of empty `without()`.
* [BUGFIX] Don't reset FiredAt for inactive alerts.
* [BUGFIX] Fix erroneous file version changes and repair existing data.

## 2.1.0 / 2018-01-19

* [FEATURE] New Service Discovery UI showing labels before and after relabelling.
* [FEATURE] New Admin APIs added to v1 to delete, snapshot and remove tombstones.
* [ENHANCEMENT] The graph UI autocomplete now includes your previous queries.
* [ENHANCEMENT] Federation is now much faster for large numbers of series.
* [ENHANCEMENT] Added new metrics to measure rule timings.
* [ENHANCEMENT] Rule evaluation times added to the rules UI.
* [ENHANCEMENT] Added metrics to measure modified time of file SD files.
* [ENHANCEMENT] Kubernetes SD now includes POD UID in discovery metadata.
* [ENHANCEMENT] The Query APIs now return optional stats on query execution times.
* [ENHANCEMENT] The index now no longer has the 4GiB size limit and is also smaller.
* [BUGFIX] Remote read `read_recent` option is now false by default.
* [BUGFIX] Pass the right configuration to each Alertmanager (AM) when using multiple AM configs.
* [BUGFIX] Fix not-matchers not selecting series with labels unset.
* [BUGFIX] tsdb: Fix occasional panic in head block.
* [BUGFIX] tsdb: Close files before deletion to fix retention issues on Windows and NFS.
* [BUGFIX] tsdb: Cleanup and do not retry failing compactions.
* [BUGFIX] tsdb: Close WAL while shutting down.

## 2.0.0 / 2017-11-08

This release includes a completely rewritten storage, huge performance
improvements, but also many backwards incompatible changes. For more
information, read the announcement blog post and migration guide.

<https://prometheus.io/blog/2017/11/08/announcing-prometheus-2-0/>
<https://prometheus.io/docs/prometheus/2.0/migration/>

* [CHANGE] Completely rewritten storage layer, with WAL. This is not backwards compatible with 1.x storage, and many flags have changed/disappeared.
* [CHANGE] New staleness behavior. Series now marked stale after target scrapes no longer return them, and soon after targets disappear from service discovery.
* [CHANGE] Rules files use YAML syntax now. Conversion tool added to promtool.
* [CHANGE] Removed `count_scalar`, `drop_common_labels` functions and `keep_common` modifier from PromQL.
* [CHANGE] Rewritten exposition format parser with much higher performance. The Protobuf exposition format is no longer supported.
* [CHANGE] Example console templates updated for new storage and metrics names. Examples other than node exporter and Prometheus removed.
* [CHANGE] Admin and lifecycle APIs now disabled by default, can be re-enabled via flags
* [CHANGE] Flags switched to using Kingpin, all flags are now --flagname rather than -flagname.
* [FEATURE/CHANGE] Remote read can be configured to not read data which is available locally. This is enabled by default.
* [FEATURE] Rules can be grouped now. Rules within a rule group are executed sequentially.
* [FEATURE] Added experimental GRPC apis
* [FEATURE] Add timestamp() function to PromQL.
* [ENHANCEMENT] Remove remote read from the query path if no remote storage is configured.
* [ENHANCEMENT] Bump Consul HTTP client timeout to not match the Consul SD watch timeout.
* [ENHANCEMENT] Go-conntrack added to provide HTTP connection metrics.
* [BUGFIX] Fix connection leak in Consul SD.

## 1.8.2 / 2017-11-04

* [BUGFIX] EC2 service discovery: Do not crash if tags are empty.

## 1.8.1 / 2017-10-19

* [BUGFIX] Correctly handle external labels on remote read endpoint

## 1.8.0 / 2017-10-06

* [CHANGE] Rule links link to the _Console_ tab rather than the _Graph_ tab to
  not trigger expensive range queries by default.
* [FEATURE] Ability to act as a remote read endpoint for other Prometheus
  servers.
* [FEATURE] K8s SD: Support discovery of ingresses.
* [FEATURE] Consul SD: Support for node metadata.
* [FEATURE] Openstack SD: Support discovery of hypervisors.
* [FEATURE] Expose current Prometheus config via `/status/config`.
* [FEATURE] Allow to collapse jobs on `/targets` page.
* [FEATURE] Add `/-/healthy` and `/-/ready` endpoints.
* [FEATURE] Add color scheme support to console templates.
* [ENHANCEMENT] Remote storage connections use HTTP keep-alive.
* [ENHANCEMENT] Improved logging about remote storage.
* [ENHANCEMENT] Relaxed URL validation.
* [ENHANCEMENT] Openstack SD: Handle instances without IP.
* [ENHANCEMENT] Make remote storage queue manager configurable.
* [ENHANCEMENT] Validate metrics returned from remote read.
* [ENHANCEMENT] EC2 SD: Set a default region.
* [ENHANCEMENT] Changed help link to `https://prometheus.io/docs`.
* [BUGFIX] Fix floating-point precision issue in `deriv` function.
* [BUGFIX] Fix pprof endpoints when -web.route-prefix or -web.external-url is
  used.
* [BUGFIX] Fix handling of `null` target groups in file-based SD.
* [BUGFIX] Set the sample timestamp in date-related PromQL functions.
* [BUGFIX] Apply path prefix to redirect from deprecated graph URL.
* [BUGFIX] Fixed tests on MS Windows.
* [BUGFIX] Check for invalid UTF-8 in label values after relabeling.

## 1.7.2 / 2017-09-26

* [BUGFIX] Correctly remove all targets from DNS service discovery if the
  corresponding DNS query succeeds and returns an empty result.
* [BUGFIX] Correctly parse resolution input in expression browser.
* [BUGFIX] Consistently use UTC in the date picker of the expression browser.
* [BUGFIX] Correctly handle multiple ports in Marathon service discovery.
* [BUGFIX] Fix HTML escaping so that HTML templates compile with Go1.9.
* [BUGFIX] Prevent number of remote write shards from going negative.
* [BUGFIX] In the graphs created by the expression browser, render very large
  and small numbers in a readable way.
* [BUGFIX] Fix a rarely occurring iterator issue in varbit encoded chunks.

## 1.7.1 / 2017-06-12

* [BUGFIX] Fix double prefix redirect.

## 1.7.0 / 2017-06-06

* [CHANGE] Compress remote storage requests and responses with unframed/raw snappy.
* [CHANGE] Properly ellide secrets in config.
* [FEATURE] Add OpenStack service discovery.
* [FEATURE] Add ability to limit Kubernetes service discovery to certain namespaces.
* [FEATURE] Add metric for discovered number of Alertmanagers.
* [ENHANCEMENT] Print system information (uname) on start up.
* [ENHANCEMENT] Show gaps in graphs on expression browser.
* [ENHANCEMENT] Promtool linter checks counter naming and more reserved labels.
* [BUGFIX] Fix broken Mesos discovery.
* [BUGFIX] Fix redirect when external URL is set.
* [BUGFIX] Fix mutation of active alert elements by notifier.
* [BUGFIX] Fix HTTP error handling for remote write.
* [BUGFIX] Fix builds for Solaris/Illumos.
* [BUGFIX] Fix overflow checking in global config.
* [BUGFIX] Fix log level reporting issue.
* [BUGFIX] Fix ZooKeeper serverset discovery can become out-of-sync.

## 1.6.3 / 2017-05-18

* [BUGFIX] Fix disappearing Alertmanager targets in Alertmanager discovery.
* [BUGFIX] Fix panic with remote_write on ARMv7.
* [BUGFIX] Fix stacked graphs to adapt min/max values.

## 1.6.2 / 2017-05-11

* [BUGFIX] Fix potential memory leak in Kubernetes service discovery

## 1.6.1 / 2017-04-19

* [BUGFIX] Don't panic if storage has no FPs even after initial wait

## 1.6.0 / 2017-04-14

* [CHANGE] Replaced the remote write implementations for various backends by a
  generic write interface with example adapter implementation for various
  backends. Note that both the previous and the current remote write
  implementations are **experimental**.
* [FEATURE] New flag `-storage.local.target-heap-size` to tell Prometheus about
  the desired heap size. This deprecates the flags
  `-storage.local.memory-chunks` and `-storage.local.max-chunks-to-persist`,
  which are kept for backward compatibility.
* [FEATURE] Add `check-metrics` to `promtool` to lint metric names.
* [FEATURE] Add Joyent Triton discovery.
* [FEATURE] `X-Prometheus-Scrape-Timeout-Seconds` header in HTTP scrape
  requests.
* [FEATURE] Remote read interface, including example for InfluxDB. **Experimental.**
* [FEATURE] Enable Consul SD to connect via TLS.
* [FEATURE] Marathon SD supports multiple ports.
* [FEATURE] Marathon SD supports bearer token for authentication.
* [FEATURE] Custom timeout for queries.
* [FEATURE] Expose `buildQueryUrl` in `graph.js`.
* [FEATURE] Add `rickshawGraph` property to the graph object in console
  templates.
* [FEATURE] New metrics exported by Prometheus itself:
  * Summary `prometheus_engine_query_duration_seconds`
  * Counter `prometheus_evaluator_iterations_missed_total`
  * Counter `prometheus_evaluator_iterations_total`
  * Gauge `prometheus_local_storage_open_head_chunks`
  * Gauge `prometheus_local_storage_target_heap_size`
* [ENHANCEMENT] Reduce shut-down time by interrupting an ongoing checkpoint
  before starting the final checkpoint.
* [ENHANCEMENT] Auto-tweak times between checkpoints to limit time spent in
  checkpointing to 50%.
* [ENHANCEMENT] Improved crash recovery deals better with certain index
  corruptions.
* [ENHANCEMENT] Graphing deals better with constant time series.
* [ENHANCEMENT] Retry remote writes on recoverable errors.
* [ENHANCEMENT] Evict unused chunk descriptors during crash recovery to limit
  memory usage.
* [ENHANCEMENT] Smoother disk usage during series maintenance.
* [ENHANCEMENT] Targets on targets page sorted by instance within a job.
* [ENHANCEMENT] Sort labels in federation.
* [ENHANCEMENT] Set `GOGC=40` by default, which results in much better memory
  utilization at the price of slightly higher CPU usage. If `GOGC` is set by
  the user, it is still honored as usual.
* [ENHANCEMENT] Close head chunks after being idle for the duration of the
  configured staleness delta. This helps to persist and evict head chunk of
  stale series more quickly.
* [ENHANCEMENT] Stricter checking of relabel config.
* [ENHANCEMENT] Cache busters for static web content.
* [ENHANCEMENT] Send Prometheus-specific user-agent header during scrapes.
* [ENHANCEMENT] Improved performance of series retention cut-off.
* [ENHANCEMENT] Mitigate impact of non-atomic sample ingestion on
  `histogram_quantile` by enforcing buckets to be monotonic.
* [ENHANCEMENT] Released binaries built with Go 1.8.1.
* [BUGFIX] Send `instance=""` with federation if `instance` not set.
* [BUGFIX] Update to new `client_golang` to get rid of unwanted quantile
  metrics in summaries.
* [BUGFIX] Introduce several additional guards against data corruption.
* [BUGFIX] Mark storage dirty and increment
  `prometheus_local_storage_persist_errors_total` on all relevant errors.
* [BUGFIX] Propagate storage errors as 500 in the HTTP API.
* [BUGFIX] Fix int64 overflow in timestamps in the HTTP API.
* [BUGFIX] Fix deadlock in Zookeeper SD.
* [BUGFIX] Fix fuzzy search problems in the web-UI auto-completion.

## 1.5.3 / 2017-05-11

* [BUGFIX] Fix potential memory leak in Kubernetes service discovery

## 1.5.2 / 2017-02-10

* [BUGFIX] Fix series corruption in a special case of series maintenance where
  the minimum series-file-shrink-ratio kicks in.
* [BUGFIX] Fix two panic conditions both related to processing a series
  scheduled to be quarantined.
* [ENHANCEMENT] Binaries built with Go1.7.5.

## 1.5.1 / 2017-02-07

* [BUGFIX] Don't lose fully persisted memory series during checkpointing.
* [BUGFIX] Fix intermittently failing relabeling.
* [BUGFIX] Make `-storage.local.series-file-shrink-ratio` work.
* [BUGFIX] Remove race condition from TestLoop.

## 1.5.0 / 2017-01-23

* [CHANGE] Use lexicographic order to sort alerts by name.
* [FEATURE] Add Joyent Triton discovery.
* [FEATURE] Add scrape targets and alertmanager targets API.
* [FEATURE] Add various persistence related metrics.
* [FEATURE] Add various query engine related metrics.
* [FEATURE] Add ability to limit scrape samples, and related metrics.
* [FEATURE] Add labeldrop and labelkeep relabelling actions.
* [FEATURE] Display current working directory on status-page.
* [ENHANCEMENT] Strictly use ServiceAccount for in cluster configuration on Kubernetes.
* [ENHANCEMENT] Various performance and memory-management improvements.
* [BUGFIX] Fix basic auth for alertmanagers configured via flag.
* [BUGFIX] Don't panic on decoding corrupt data.
* [BUGFIX] Ignore dotfiles in data directory.
* [BUGFIX] Abort on intermediate federation errors.

## 1.4.1 / 2016-11-28

* [BUGFIX] Fix Consul service discovery

## 1.4.0 / 2016-11-25

* [FEATURE] Allow configuring Alertmanagers via service discovery
* [FEATURE] Display used Alertmanagers on runtime page in the UI
* [FEATURE] Support profiles in AWS EC2 service discovery configuration
* [ENHANCEMENT] Remove duplicated logging of Kubernetes client errors
* [ENHANCEMENT] Add metrics about Kubernetes service discovery
* [BUGFIX] Update alert annotations on re-evaluation
* [BUGFIX] Fix export of group modifier in PromQL queries
* [BUGFIX] Remove potential deadlocks in several service discovery implementations
* [BUGFIX] Use proper float64 modulo in PromQL `%` binary operations
* [BUGFIX] Fix crash bug in Kubernetes service discovery

## 1.3.1 / 2016-11-04

This bug-fix release pulls in the fixes from the 1.2.3 release.

* [BUGFIX] Correctly handle empty Regex entry in relabel config.
* [BUGFIX] MOD (`%`) operator doesn't panic with small floating point numbers.
* [BUGFIX] Updated miekg/dns vendoring to pick up upstream bug fixes.
* [ENHANCEMENT] Improved DNS error reporting.

## 1.2.3 / 2016-11-04

Note that this release is chronologically after 1.3.0.

* [BUGFIX] Correctly handle end time before start time in range queries.
* [BUGFIX] Error on negative `-storage.staleness-delta`
* [BUGFIX] Correctly handle empty Regex entry in relabel config.
* [BUGFIX] MOD (`%`) operator doesn't panic with small floating point numbers.
* [BUGFIX] Updated miekg/dns vendoring to pick up upstream bug fixes.
* [ENHANCEMENT] Improved DNS error reporting.

## 1.3.0 / 2016-11-01

This is a breaking change to the Kubernetes service discovery.

* [CHANGE] Rework Kubernetes SD.
* [FEATURE] Add support for interpolating `target_label`.
* [FEATURE] Add GCE metadata as Prometheus meta labels.
* [ENHANCEMENT] Add EC2 SD metrics.
* [ENHANCEMENT] Add Azure SD metrics.
* [ENHANCEMENT] Add fuzzy search to `/graph` textarea.
* [ENHANCEMENT] Always show instance labels on target page.
* [BUGFIX] Validate query end time is not before start time.
* [BUGFIX] Error on negative `-storage.staleness-delta`

## 1.2.2 / 2016-10-30

* [BUGFIX] Correctly handle on() in alerts.
* [BUGFIX] UI: Deal properly with aborted requests.
* [BUGFIX] UI: Decode URL query parameters properly.
* [BUGFIX] Storage: Deal better with data corruption (non-monotonic timestamps).
* [BUGFIX] Remote storage: Re-add accidentally removed timeout flag.
* [BUGFIX] Updated a number of vendored packages to pick up upstream bug fixes.

## 1.2.1 / 2016-10-10

* [BUGFIX] Count chunk evictions properly so that the server doesn't
  assume it runs out of memory and subsequently throttles ingestion.
* [BUGFIX] Use Go1.7.1 for prebuilt binaries to fix issues on MacOS Sierra.

## 1.2.0 / 2016-10-07

* [FEATURE] Cleaner encoding of query parameters in `/graph` URLs.
* [FEATURE] PromQL: Add `minute()` function.
* [FEATURE] Add GCE service discovery.
* [FEATURE] Allow any valid UTF-8 string as job name.
* [FEATURE] Allow disabling local storage.
* [FEATURE] EC2 service discovery: Expose `ec2_instance_state`.
* [ENHANCEMENT] Various performance improvements in local storage.
* [BUGFIX] Zookeeper service discovery: Remove deleted nodes.
* [BUGFIX] Zookeeper service discovery: Resync state after Zookeeper failure.
* [BUGFIX] Remove JSON from HTTP Accept header.
* [BUGFIX] Fix flag validation of Alertmanager URL.
* [BUGFIX] Fix race condition on shutdown.
* [BUGFIX] Do not fail Consul discovery on Prometheus startup when Consul
  is down.
* [BUGFIX] Handle NaN in `changes()` correctly.
* [CHANGE] **Experimental** remote write path: Remove use of gRPC.
* [CHANGE] **Experimental** remote write path: Configuration via config file
  rather than command line flags.
* [FEATURE] **Experimental** remote write path: Add HTTP basic auth and TLS.
* [FEATURE] **Experimental** remote write path: Support for relabelling.

## 1.1.3 / 2016-09-16

* [ENHANCEMENT] Use golang-builder base image for tests in CircleCI.
* [ENHANCEMENT] Added unit tests for federation.
* [BUGFIX] Correctly de-dup metric families in federation output.

## 1.1.2 / 2016-09-08

* [BUGFIX] Allow label names that coincide with keywords.

## 1.1.1 / 2016-09-07

* [BUGFIX] Fix IPv6 escaping in service discovery integrations
* [BUGFIX] Fix default scrape port assignment for IPv6

## 1.1.0 / 2016-09-03

* [FEATURE] Add `quantile` and `quantile_over_time`.
* [FEATURE] Add `stddev_over_time` and `stdvar_over_time`.
* [FEATURE] Add various time and date functions.
* [FEATURE] Added `toUpper` and `toLower` formatting to templates.
* [FEATURE] Allow relabeling of alerts.
* [FEATURE] Allow URLs in targets defined via a JSON file.
* [FEATURE] Add idelta function.
* [FEATURE] 'Remove graph' button on the /graph page.
* [FEATURE] Kubernetes SD: Add node name and host IP to pod discovery.
* [FEATURE] New remote storage write path. EXPERIMENTAL!
* [ENHANCEMENT] Improve time-series index lookups.
* [ENHANCEMENT] Forbid invalid relabel configurations.
* [ENHANCEMENT] Improved various tests.
* [ENHANCEMENT] Add crash recovery metric 'started_dirty'.
* [ENHANCEMENT] Fix (and simplify) populating series iterators.
* [ENHANCEMENT] Add job link on target page.
* [ENHANCEMENT] Message on empty Alerts page.
* [ENHANCEMENT] Various internal code refactorings and clean-ups.
* [ENHANCEMENT] Various improvements in the build system.
* [BUGFIX] Catch errors when unmarshaling delta/doubleDelta encoded chunks.
* [BUGFIX] Fix data race in lexer and lexer test.
* [BUGFIX] Trim stray whitespace from bearer token file.
* [BUGFIX] Avoid divide-by-zero panic on query_range?step=0.
* [BUGFIX] Detect invalid rule files at startup.
* [BUGFIX] Fix counter reset treatment in PromQL.
* [BUGFIX] Fix rule HTML escaping issues.
* [BUGFIX] Remove internal labels from alerts sent to AM.

## 1.0.2 / 2016-08-24

* [BUGFIX] Clean up old targets after config reload.

## 1.0.1 / 2016-07-21

* [BUGFIX] Exit with error on non-flag command-line arguments.
* [BUGFIX] Update example console templates to new HTTP API.
* [BUGFIX] Re-add logging flags.

## 1.0.0 / 2016-07-18

* [CHANGE] Remove deprecated query language keywords
* [CHANGE] Change Kubernetes SD to require specifying Kubernetes role
* [CHANGE] Use service address in Consul SD if available
* [CHANGE] Standardize all Prometheus internal metrics to second units
* [CHANGE] Remove unversioned legacy HTTP API
* [CHANGE] Remove legacy ingestion of JSON metric format
* [CHANGE] Remove deprecated `target_groups` configuration
* [FEATURE] Add binary power operation to PromQL
* [FEATURE] Add `count_values` aggregator
* [FEATURE] Add `-web.route-prefix` flag
* [FEATURE] Allow `on()`, `by()`, `without()` in PromQL with empty label sets
* [ENHANCEMENT] Make `topk/bottomk` query functions aggregators
* [BUGFIX] Fix annotations in alert rule printing
* [BUGFIX] Expand alert templating at evaluation time
* [BUGFIX] Fix edge case handling in crash recovery
* [BUGFIX] Hide testing package flags from help output

## 0.20.0 / 2016-06-15

This release contains multiple breaking changes to the configuration schema.

* [FEATURE] Allow configuring multiple Alertmanagers
* [FEATURE] Add server name to TLS configuration
* [FEATURE] Add labels for all node addresses and discover node port if available in Kubernetes SD
* [ENHANCEMENT] More meaningful configuration errors
* [ENHANCEMENT] Round scraping timestamps to milliseconds in web UI
* [ENHANCEMENT] Make number of storage fingerprint locks configurable
* [BUGFIX] Fix date parsing in console template graphs
* [BUGFIX] Fix static console files in Docker images
* [BUGFIX] Fix console JS XHR requests for IE11
* [BUGFIX] Add missing path prefix in new status page
* [CHANGE] Rename `target_groups` to `static_configs` in config files
* [CHANGE] Rename `names` to `files` in file SD configuration
* [CHANGE] Remove kubelet port config option in Kubernetes SD configuration

## 0.19.3 / 2016-06-14

* [BUGFIX] Handle Marathon apps with zero ports
* [BUGFIX] Fix startup panic in retrieval layer

## 0.19.2 / 2016-05-29

* [BUGFIX] Correctly handle `GROUP_LEFT` and `GROUP_RIGHT` without labels in
  string representation of expressions and in rules.
* [BUGFIX] Use `-web.external-url` for new status endpoints.

## 0.19.1 / 2016-05-25

* [BUGFIX] Handle service discovery panic affecting Kubernetes SD
* [BUGFIX] Fix web UI display issue in some browsers

## 0.19.0 / 2016-05-24

This version contains a breaking change to the query language. Please read
the documentation on the grouping behavior of vector matching:

<https://prometheus.io/docs/querying/operators/#vector-matching>

* [FEATURE] Add experimental Microsoft Azure service discovery
* [FEATURE] Add `ignoring` modifier for binary operations
* [FEATURE] Add pod discovery to Kubernetes service discovery
* [CHANGE] Vector matching takes grouping labels from one-side
* [ENHANCEMENT] Support time range on /api/v1/series endpoint
* [ENHANCEMENT] Partition status page into individual pages
* [BUGFIX] Fix issue of hanging target scrapes

## 0.18.0 / 2016-04-18

* [BUGFIX] Fix operator precedence in PromQL
* [BUGFIX] Never drop still open head chunk
* [BUGFIX] Fix missing 'keep_common' when printing AST node
* [CHANGE/BUGFIX] Target identity considers path and parameters additionally to host and port
* [CHANGE] Rename metric `prometheus_local_storage_invalid_preload_requests_total` to `prometheus_local_storage_non_existent_series_matches_total`
* [CHANGE] Support for old alerting rule syntax dropped
* [FEATURE] Deduplicate targets within the same scrape job
* [FEATURE] Add varbit chunk encoding (higher compression, more CPU usage – disabled by default)
* [FEATURE] Add `holt_winters` query function
* [FEATURE] Add relative complement `unless` operator to PromQL
* [ENHANCEMENT] Quarantine series file if data corruption is encountered (instead of crashing)
* [ENHANCEMENT] Validate Alertmanager URL
* [ENHANCEMENT] Use UTC for build timestamp
* [ENHANCEMENT] Improve index query performance (especially for active time series)
* [ENHANCEMENT] Instrument configuration reload duration
* [ENHANCEMENT] Instrument retrieval layer
* [ENHANCEMENT] Add Go version to `prometheus_build_info` metric

## 0.17.0 / 2016-03-02

This version no longer works with Alertmanager 0.0.4 and earlier!
The alerting rule syntax has changed as well but the old syntax is supported
up until version 0.18.

All regular expressions in PromQL are anchored now, matching the behavior of
regular expressions in config files.

* [CHANGE] Integrate with Alertmanager 0.1.0 and higher
* [CHANGE] Degraded storage mode renamed to rushed mode
* [CHANGE] New alerting rule syntax
* [CHANGE] Add label validation on ingestion
* [CHANGE] Regular expression matchers in PromQL are anchored
* [FEATURE] Add `without` aggregation modifier
* [FEATURE] Send alert resolved notifications to Alertmanager
* [FEATURE] Allow millisecond precision in configuration file
* [FEATURE] Support AirBnB's Smartstack Nerve for service discovery
* [ENHANCEMENT] Storage switches less often between regular and rushed mode.
* [ENHANCEMENT] Storage switches into rushed mode if there are too many memory chunks.
* [ENHANCEMENT] Added more storage instrumentation
* [ENHANCEMENT] Improved instrumentation of notification handler
* [BUGFIX] Do not count head chunks as chunks waiting for persistence
* [BUGFIX] Handle OPTIONS HTTP requests to the API correctly
* [BUGFIX] Parsing of ranges in PromQL fixed
* [BUGFIX] Correctly validate URL flag parameters
* [BUGFIX] Log argument parse errors
* [BUGFIX] Properly handle creation of target with bad TLS config
* [BUGFIX] Fix of checkpoint timing issue

## 0.16.2 / 2016-01-18

* [FEATURE] Multiple authentication options for EC2 discovery added
* [FEATURE] Several meta labels for EC2 discovery added
* [FEATURE] Allow full URLs in static target groups (used e.g. by the `blackbox_exporter`)
* [FEATURE] Add Graphite remote-storage integration
* [FEATURE] Create separate Kubernetes targets for services and their endpoints
* [FEATURE] Add `clamp_{min,max}` functions to PromQL
* [FEATURE] Omitted time parameter in API query defaults to now
* [ENHANCEMENT] Less frequent time series file truncation
* [ENHANCEMENT] Instrument number of  manually deleted time series
* [ENHANCEMENT] Ignore lost+found directory during storage version detection
* [CHANGE] Kubernetes `masters` renamed to `api_servers`
* [CHANGE] "Healthy" and "unhealthy" targets are now called "up" and "down" in the web UI
* [CHANGE] Remove undocumented 2nd argument of the `delta` function.
  (This is a BREAKING CHANGE for users of the undocumented 2nd argument.)
* [BUGFIX] Return proper HTTP status codes on API errors
* [BUGFIX] Fix Kubernetes authentication configuration
* [BUGFIX] Fix stripped OFFSET from in rule evaluation and display
* [BUGFIX] Do not crash on failing Consul SD initialization
* [BUGFIX] Revert changes to metric auto-completion
* [BUGFIX] Add config overflow validation for TLS configuration
* [BUGFIX] Skip already watched Zookeeper nodes in serverset SD
* [BUGFIX] Don't federate stale samples
* [BUGFIX] Move NaN to end of result for `topk/bottomk/sort/sort_desc/min/max`
* [BUGFIX] Limit extrapolation of `delta/rate/increase`
* [BUGFIX] Fix unhandled error in rule evaluation

Some changes to the Kubernetes service discovery were integration since
it was released as a beta feature.

## 0.16.1 / 2015-10-16

* [FEATURE] Add `irate()` function.
* [ENHANCEMENT] Improved auto-completion in expression browser.
* [CHANGE] Kubernetes SD moves node label to instance label.
* [BUGFIX] Escape regexes in console templates.

## 0.16.0 / 2015-10-09

BREAKING CHANGES:

* Release tarballs now contain the built binaries in a nested directory.
* The `hash_mod` relabeling action now uses MD5 hashes instead of FNV hashes to
  achieve a better distribution.
* The DNS-SD meta label `__meta_dns_srv_name` was renamed to `__meta_dns_name`
  to reflect support for DNS record types other than `SRV`.
* The default full refresh interval for the file-based service discovery has been
  increased from 30 seconds to 5 minutes.
* In relabeling, parts of a source label that weren't matched by
  the specified regular expression are no longer included in the replacement
  output.
* Queries no longer interpolate between two data points. Instead, the resulting
  value will always be the latest value before the evaluation query timestamp.
* Regular expressions supplied via the configuration are now anchored to match
  full strings instead of substrings.
* Global labels are not appended upon storing time series anymore. Instead,
  they are only appended when communicating with external systems
  (Alertmanager, remote storages, federation). They have thus also been renamed
  from `global.labels` to `global.external_labels`.
* The names and units of metrics related to remote storage sample appends have
  been changed.
* The experimental support for writing to InfluxDB has been updated to work
  with InfluxDB 0.9.x. 0.8.x versions of InfluxDB are not supported anymore.
* Escape sequences in double- and single-quoted string literals in rules or query
  expressions are now interpreted like escape sequences in Go string literals
  (<https://golang.org/ref/spec#String_literals>).

Future breaking changes / deprecated features:

* The `delta()` function had an undocumented optional second boolean argument
  to make it behave like `increase()`. This second argument will be removed in
  the future. Migrate any occurrences of `delta(x, 1)` to use `increase(x)`
  instead.
* Support for filter operators between two scalar values (like `2 > 1`) will be
  removed in the future. These will require a `bool` modifier on the operator,
  e.g.  `2 > bool 1`.

All changes:

* [CHANGE] Renamed `global.labels` to `global.external_labels`.
* [CHANGE] Vendoring is now done via govendor instead of godep.
* [CHANGE] Change web UI root page to show the graphing interface instead of
  the server status page.
* [CHANGE] Append global labels only when communicating with external systems
  instead of storing them locally.
* [CHANGE] Change all regexes in the configuration to do full-string matches
  instead of substring matches.
* [CHANGE] Remove interpolation of vector values in queries.
* [CHANGE] For alert `SUMMARY`/`DESCRIPTION` template fields, cast the alert
  value to `float64` to work with common templating functions.
* [CHANGE] In relabeling, don't include unmatched source label parts in the
  replacement.
* [CHANGE] Change default full refresh interval for the file-based service
  discovery from 30 seconds to 5 minutes.
* [CHANGE] Rename the DNS-SD meta label `__meta_dns_srv_name` to
  `__meta_dns_name` to reflect support for other record types than `SRV`.
* [CHANGE] Release tarballs now contain the binaries in a nested directory.
* [CHANGE] Update InfluxDB write support to work with InfluxDB 0.9.x.
* [FEATURE] Support full "Go-style" escape sequences in strings and add raw
  string literals.
* [FEATURE] Add EC2 service discovery support.
* [FEATURE] Allow configuring TLS options in scrape configurations.
* [FEATURE] Add instrumentation around configuration reloads.
* [FEATURE] Add `bool` modifier to comparison operators to enable boolean
  (`0`/`1`) output instead of filtering.
* [FEATURE] In Zookeeper serverset discovery, provide `__meta_serverset_shard`
  label with the serverset shard number.
* [FEATURE] Provide `__meta_consul_service_id` meta label in Consul service
  discovery.
* [FEATURE] Allow scalar expressions in recording rules to enable use cases
  such as building constant metrics.
* [FEATURE] Add `label_replace()` and `vector()` query language functions.
* [FEATURE] In Consul service discovery, fill in the `__meta_consul_dc`
  datacenter label from the Consul agent when it's not set in the Consul SD
  config.
* [FEATURE] Scrape all services upon empty services list in Consul service
  discovery.
* [FEATURE] Add `labelmap` relabeling action to map a set of input labels to a
  set of output labels using regular expressions.
* [FEATURE] Introduce `__tmp` as a relabeling label prefix that is guaranteed
  to not be used by Prometheus internally.
* [FEATURE] Kubernetes-based service discovery.
* [FEATURE] Marathon-based service discovery.
* [FEATURE] Support multiple series names in console graphs JavaScript library.
* [FEATURE] Allow reloading configuration via web handler at `/-/reload`.
* [FEATURE] Updates to promtool to reflect new Prometheus configuration
  features.
* [FEATURE] Add `proxy_url` parameter to scrape configurations to enable use of
  proxy servers.
* [FEATURE] Add console templates for Prometheus itself.
* [FEATURE] Allow relabeling the protocol scheme of targets.
* [FEATURE] Add `predict_linear()` query language function.
* [FEATURE] Support for authentication using bearer tokens, client certs, and
  CA certs.
* [FEATURE] Implement unary expressions for vector types (`-foo`, `+foo`).
* [FEATURE] Add console templates for the SNMP exporter.
* [FEATURE] Make it possible to relabel target scrape query parameters.
* [FEATURE] Add support for `A` and `AAAA` records in DNS service discovery.
* [ENHANCEMENT] Fix several flaky tests.
* [ENHANCEMENT] Switch to common routing package.
* [ENHANCEMENT] Use more resilient metric decoder.
* [ENHANCEMENT] Update vendored dependencies.
* [ENHANCEMENT] Add compression to more HTTP handlers.
* [ENHANCEMENT] Make -web.external-url flag help string more verbose.
* [ENHANCEMENT] Improve metrics around remote storage queues.
* [ENHANCEMENT] Use Go 1.5.1 instead of Go 1.4.2 in builds.
* [ENHANCEMENT] Update the architecture diagram in the `README.md`.
* [ENHANCEMENT] Time out sample appends in retrieval layer if the storage is
  backlogging.
* [ENHANCEMENT] Make `hash_mod` relabeling action use MD5 instead of FNV to
  enable better hash distribution.
* [ENHANCEMENT] Better tracking of targets between same service discovery
  mechanisms in one scrape configuration.
* [ENHANCEMENT] Handle parser and query evaluation runtime panics more
  gracefully.
* [ENHANCEMENT] Add IDs to H2 tags on status page to allow anchored linking.
* [BUGFIX] Fix watching multiple paths with Zookeeper serverset discovery.
* [BUGFIX] Fix high CPU usage on configuration reload.
* [BUGFIX] Fix disappearing `__params` on configuration reload.
* [BUGFIX] Make `labelmap` action available through configuration.
* [BUGFIX] Fix direct access of protobuf fields.
* [BUGFIX] Fix panic on Consul request error.
* [BUGFIX] Redirect of graph endpoint for prefixed setups.
* [BUGFIX] Fix series file deletion behavior when purging archived series.
* [BUGFIX] Fix error checking and logging around checkpointing.
* [BUGFIX] Fix map initialization in target manager.
* [BUGFIX] Fix draining of file watcher events in file-based service discovery.
* [BUGFIX] Add `POST` handler for `/debug` endpoints to fix CPU profiling.
* [BUGFIX] Fix several flaky tests.
* [BUGFIX] Fix busylooping in case a scrape configuration has no target
  providers defined.
* [BUGFIX] Fix exit behavior of static target provider.
* [BUGFIX] Fix configuration reloading loop upon shutdown.
* [BUGFIX] Add missing check for nil expression in expression parser.
* [BUGFIX] Fix error handling bug in test code.
* [BUGFIX] Fix Consul port meta label.
* [BUGFIX] Fix lexer bug that treated non-Latin Unicode digits as digits.
* [CLEANUP] Remove obsolete federation example from console templates.
* [CLEANUP] Remove duplicated Bootstrap JS inclusion on graph page.
* [CLEANUP] Switch to common log package.
* [CLEANUP] Update build environment scripts and Makefiles to work better with
  native Go build mechanisms and new Go 1.5 experimental vendoring support.
* [CLEANUP] Remove logged notice about 0.14.x configuration file format change.
* [CLEANUP] Move scrape-time metric label modification into SampleAppenders.
* [CLEANUP] Switch from `github.com/client_golang/model` to
  `github.com/common/model` and related type cleanups.
* [CLEANUP] Switch from `github.com/client_golang/extraction` to
  `github.com/common/expfmt` and related type cleanups.
* [CLEANUP] Exit Prometheus when the web server encounters a startup error.
* [CLEANUP] Remove non-functional alert-silencing links on alerting page.
* [CLEANUP] General cleanups to comments and code, derived from `golint`,
  `go vet`, or otherwise.
* [CLEANUP] When entering crash recovery, tell users how to cleanly shut down
  Prometheus.
* [CLEANUP] Remove internal support for multi-statement queries in query engine.
* [CLEANUP] Update AUTHORS.md.
* [CLEANUP] Don't warn/increment metric upon encountering equal timestamps for
  the same series upon append.
* [CLEANUP] Resolve relative paths during configuration loading.

## 0.15.1 / 2015-07-27

* [BUGFIX] Fix vector matching behavior when there is a mix of equality and
  non-equality matchers in a vector selector and one matcher matches no series.
* [ENHANCEMENT] Allow overriding `GOARCH` and `GOOS` in Makefile.INCLUDE.
* [ENHANCEMENT] Update vendored dependencies.

## 0.15.0 / 2015-07-21

BREAKING CHANGES:

* Relative paths for rule files are now evaluated relative to the config file.
* External reachability flags (`-web.*`) consolidated.
* The default storage directory has been changed from `/tmp/metrics`
  to `data` in the local directory.
* The `rule_checker` tool has been replaced by `promtool` with
  different flags and more functionality.
* Empty labels are now removed upon ingestion into the
  storage. Matching empty labels is now equivalent to matching unset
  labels (`mymetric{label=""}` now matches series that don't have
  `label` set at all).
* The special `__meta_consul_tags` label in Consul service discovery
  now starts and ends with tag separators to enable easier regex
  matching.
* The default scrape interval has been changed back from 1 minute to
  10 seconds.

All changes:

* [CHANGE] Change default storage directory to `data` in the current
  working directory.
* [CHANGE] Consolidate external reachability flags (`-web.*`)into one.
* [CHANGE] Deprecate `keeping_extra` modifier keyword, rename it to
  `keep_common`.
* [CHANGE] Improve label matching performance and treat unset labels
  like empty labels in label matchers.
* [CHANGE] Remove `rule_checker` tool and add generic `promtool` CLI
  tool which allows checking rules and configuration files.
* [CHANGE] Resolve rule files relative to config file.
* [CHANGE] Restore default ScrapeInterval of 1 minute instead of 10 seconds.
* [CHANGE] Surround `__meta_consul_tags` value with tag separators.
* [CHANGE] Update node disk console for new filesystem labels.
* [FEATURE] Add Consul's `ServiceAddress`, `Address`, and `ServicePort` as
  meta labels to enable setting a custom scrape address if needed.
* [FEATURE] Add `hashmod` relabel action to allow for horizontal
  sharding of Prometheus servers.
* [FEATURE] Add `honor_labels` scrape configuration option to not
  overwrite any labels exposed by the target.
* [FEATURE] Add basic federation support on `/federate`.
* [FEATURE] Add optional `RUNBOOK` field to alert statements.
* [FEATURE] Add pre-relabel target labels to status page.
* [FEATURE] Add version information endpoint under `/version`.
* [FEATURE] Added initial stable API version 1 under `/api/v1`,
  including ability to delete series and query more metadata.
* [FEATURE] Allow configuring query parameters when scraping metrics endpoints.
* [FEATURE] Allow deleting time series via the new v1 API.
* [FEATURE] Allow individual ingested metrics to be relabeled.
* [FEATURE] Allow loading rule files from an entire directory.
* [FEATURE] Allow scalar expressions in range queries, improve error messages.
* [FEATURE] Support Zookeeper Serversets as a service discovery mechanism.
* [ENHANCEMENT] Add circleci yaml for Dockerfile test build.
* [ENHANCEMENT] Always show selected graph range, regardless of available data.
* [ENHANCEMENT] Change expression input field to multi-line textarea.
* [ENHANCEMENT] Enforce strict monotonicity of time stamps within a series.
* [ENHANCEMENT] Export build information as metric.
* [ENHANCEMENT] Improve UI of `/alerts` page.
* [ENHANCEMENT] Improve display of target labels on status page.
* [ENHANCEMENT] Improve initialization and routing functionality of web service.
* [ENHANCEMENT] Improve target URL handling and display.
* [ENHANCEMENT] New dockerfile using alpine-glibc base image and make.
* [ENHANCEMENT] Other minor fixes.
* [ENHANCEMENT] Preserve alert state across reloads.
* [ENHANCEMENT] Prettify flag help output even more.
* [ENHANCEMENT] README.md updates.
* [ENHANCEMENT] Raise error on unknown config parameters.
* [ENHANCEMENT] Refine v1 HTTP API output.
* [ENHANCEMENT] Show original configuration file contents on status
  page instead of serialized YAML.
* [ENHANCEMENT] Start HUP signal handler earlier to not exit upon HUP
  during startup.
* [ENHANCEMENT] Updated vendored dependencies.
* [BUGFIX] Do not panic in `StringToDuration()` on wrong duration unit.
* [BUGFIX] Exit on invalid rule files on startup.
* [BUGFIX] Fix a regression in the `.Path` console template variable.
* [BUGFIX] Fix chunk descriptor loading.
* [BUGFIX] Fix consoles "Prometheus" link to point to /
* [BUGFIX] Fix empty configuration file cases
* [BUGFIX] Fix float to int conversions in chunk encoding, which were
  broken for some architectures.
* [BUGFIX] Fix overflow detection for serverset config.
* [BUGFIX] Fix race conditions in retrieval layer.
* [BUGFIX] Fix shutdown deadlock in Consul SD code.
* [BUGFIX] Fix the race condition targets in the Makefile.
* [BUGFIX] Fix value display error in web console.
* [BUGFIX] Hide authentication credentials in config `String()` output.
* [BUGFIX] Increment dirty counter metric in storage only if
  `setDirty(true)` is called.
* [BUGFIX] Periodically refresh services in Consul to recover from
  missing events.
* [BUGFIX] Prevent overwrite of default global config when loading a
  configuration.
* [BUGFIX] Properly lex `\r` as whitespace in expression language.
* [BUGFIX] Validate label names in JSON target groups.
* [BUGFIX] Validate presence of regex field in relabeling configurations.
* [CLEANUP] Clean up initialization of remote storage queues.
* [CLEANUP] Fix `go vet` and `golint` violations.
* [CLEANUP] General cleanup of rules and query language code.
* [CLEANUP] Improve and simplify Dockerfile build steps.
* [CLEANUP] Improve and simplify build infrastructure, use go-bindata
  for web assets. Allow building without git.
* [CLEANUP] Move all utility packages into common `util` subdirectory.
* [CLEANUP] Refactor main, flag handling, and web package.
* [CLEANUP] Remove unused methods from `Rule` interface.
* [CLEANUP] Simplify default config handling.
* [CLEANUP] Switch human-readable times on web UI to UTC.
* [CLEANUP] Use `templates.TemplateExpander` for all page templates.
* [CLEANUP] Use new v1 HTTP API for querying and graphing.

## 0.14.0 / 2015-06-01

* [CHANGE] Configuration format changed and switched to YAML.
  (See the provided [migration tool](https://github.com/prometheus/migrate/releases).)
* [ENHANCEMENT] Redesign of state-preserving target discovery.
* [ENHANCEMENT] Allow specifying scrape URL scheme and basic HTTP auth for non-static targets.
* [FEATURE] Allow attaching meaningful labels to targets via relabeling.
* [FEATURE] Configuration/rule reloading at runtime.
* [FEATURE] Target discovery via file watches.
* [FEATURE] Target discovery via Consul.
* [ENHANCEMENT] Simplified binary operation evaluation.
* [ENHANCEMENT] More stable component initialization.
* [ENHANCEMENT] Added internal expression testing language.
* [BUGFIX] Fix graph links with path prefix.
* [ENHANCEMENT] Allow building from source without git.
* [ENHANCEMENT] Improve storage iterator performance.
* [ENHANCEMENT] Change logging output format and flags.
* [BUGFIX] Fix memory alignment bug for 32bit systems.
* [ENHANCEMENT] Improve web redirection behavior.
* [ENHANCEMENT] Allow overriding default hostname for Prometheus URLs.
* [BUGFIX] Fix double slash in URL sent to alertmanager.
* [FEATURE] Add resets() query function to count counter resets.
* [FEATURE] Add changes() query function to count the number of times a gauge changed.
* [FEATURE] Add increase() query function to calculate a counter's increase.
* [ENHANCEMENT] Limit retrievable samples to the storage's retention window.

## 0.13.4 / 2015-05-23

* [BUGFIX] Fix a race while checkpointing fingerprint mappings.

## 0.13.3 / 2015-05-11

* [BUGFIX] Handle fingerprint collisions properly.
* [CHANGE] Comments in rules file must start with `#`. (The undocumented `//`
  and `/*...*/` comment styles are no longer supported.)
* [ENHANCEMENT] Switch to custom expression language parser and evaluation
  engine, which generates better error messages, fixes some parsing edge-cases,
  and enables other future enhancements (like the ones below).
* [ENHANCEMENT] Limit maximum number of concurrent queries.
* [ENHANCEMENT] Terminate running queries during shutdown.

## 0.13.2 / 2015-05-05

* [MAINTENANCE] Updated vendored dependencies to their newest versions.
* [MAINTENANCE] Include rule_checker and console templates in release tarball.
* [BUGFIX] Sort NaN as the lowest value.
* [ENHANCEMENT] Add square root, stddev and stdvar functions.
* [BUGFIX] Use scrape_timeout for scrape timeout, not scrape_interval.
* [ENHANCEMENT] Improve chunk and chunkDesc loading, increase performance when
  reading from disk.
* [BUGFIX] Show correct error on wrong DNS response.

## 0.13.1 / 2015-04-09

* [BUGFIX] Treat memory series with zero chunks correctly in series maintenance.
* [ENHANCEMENT] Improve readability of usage text even more.

## 0.13.0 / 2015-04-08

* [ENHANCEMENT] Double-delta encoding for chunks, saving typically 40% of
  space, both in RAM and on disk.
* [ENHANCEMENT] Redesign of chunk persistence queuing, increasing performance
  on spinning disks significantly.
* [ENHANCEMENT] Redesign of sample ingestion, increasing ingestion performance.
* [FEATURE] Added ln, log2, log10 and exp functions to the query language.
* [FEATURE] Experimental write support to InfluxDB.
* [FEATURE] Allow custom timestamps in instant query API.
* [FEATURE] Configurable path prefix for URLs to support proxies.
* [ENHANCEMENT] Increase of rule_checker CLI usability.
* [CHANGE] Show special float values as gaps.
* [ENHANCEMENT] Made usage output more readable.
* [ENHANCEMENT] Increased resilience of the storage against data corruption.
* [ENHANCEMENT] Various improvements around chunk encoding.
* [ENHANCEMENT] Nicer formatting of target health table on /status.
* [CHANGE] Rename UNREACHABLE to UNHEALTHY, ALIVE to HEALTHY.
* [BUGFIX] Strip trailing slash in alertmanager URL.
* [BUGFIX] Avoid +InfYs and similar, just display +Inf.
* [BUGFIX] Fixed HTML-escaping at various places.
* [BUGFIX] Fixed special value handling in division and modulo of the query
  language.
* [BUGFIX] Fix embed-static.sh.
* [CLEANUP] Added initial HTTP API tests.
* [CLEANUP] Misc. other code cleanups.
* [MAINTENANCE] Updated vendored dependencies to their newest versions.

## 0.12.0 / 2015-03-04

* [CHANGE] Use client_golang v0.3.1. THIS CHANGES FINGERPRINTING AND INVALIDATES
  ALL PERSISTED FINGERPRINTS. You have to wipe your storage to use this or
  later versions. There is a version guard in place that will prevent you to
  run Prometheus with the stored data of an older Prometheus.
* [BUGFIX] The change above fixes a weakness in the fingerprinting algorithm.
* [ENHANCEMENT] The change above makes fingerprinting faster and less allocation
  intensive.
* [FEATURE] OR operator and vector matching options. See docs for details.
* [ENHANCEMENT] Scientific notation and special float values (Inf, NaN) now
  supported by the expression language.
* [CHANGE] Dockerfile makes Prometheus use the Docker volume to store data
  (rather than /tmp/metrics).
* [CHANGE] Makefile uses Go 1.4.2.

## 0.11.1 / 2015-02-27

* [BUGFIX] Make series maintenance complete again. (Ever since 0.9.0rc4,
  or commit 0851945, series would not be archived, chunk descriptors would
  not be evicted, and stale head chunks would never be closed. This happened
  due to accidental deletion of a line calling a (well tested :) function.
* [BUGFIX] Do not double count head chunks read from checkpoint on startup.
  Also fix a related but less severe bug in counting chunk descriptors.
* [BUGFIX] Check last time in head chunk for head chunk timeout, not first.
* [CHANGE] Update vendoring due to vendoring changes in client_golang.
* [CLEANUP] Code cleanups.
* [ENHANCEMENT] Limit the number of 'dirty' series counted during checkpointing.

## 0.11.0 / 2015-02-23

* [FEATURE] Introduce new metric type Histogram with server-side aggregation.
* [FEATURE] Add offset operator.
* [FEATURE] Add floor, ceil and round functions.
* [CHANGE] Change instance identifiers to be host:port.
* [CHANGE] Dependency management and vendoring changed/improved.
* [CHANGE] Flag name changes to create consistency between various Prometheus
  binaries.
* [CHANGE] Show unlimited number of metrics in autocomplete.
* [CHANGE] Add query timeout.
* [CHANGE] Remove labels on persist error counter.
* [ENHANCEMENT] Various performance improvements for sample ingestion.
* [ENHANCEMENT] Various Makefile improvements.
* [ENHANCEMENT] Various console template improvements, including
  proof-of-concept for federation via console templates.
* [ENHANCEMENT] Fix graph JS glitches and simplify graphing code.
* [ENHANCEMENT] Dramatically decrease resources for file embedding.
* [ENHANCEMENT] Crash recovery saves lost series data in 'orphaned' directory.
* [BUGFIX] Fix aggregation grouping key calculation.
* [BUGFIX] Fix Go download path for various architectures.
* [BUGFIX] Fixed the link of the Travis build status image.
* [BUGFIX] Fix Rickshaw/D3 version mismatch.
* [CLEANUP] Various code cleanups.

## 0.10.0 / 2015-01-26

* [CHANGE] More efficient JSON result format in query API. This requires
  up-to-date versions of PromDash and prometheus_cli, too.
* [ENHANCEMENT] Excluded non-minified Bootstrap assets and the Bootstrap maps
  from embedding into the binary. Those files are only used for debugging,
  and then you can use -web.use-local-assets. By including fewer files, the
  RAM usage during compilation is much more manageable.
* [ENHANCEMENT] Help link points to <https://prometheus.github.io> now.
* [FEATURE] Consoles for haproxy and cloudwatch.
* [BUGFIX] Several fixes to graphs in consoles.
* [CLEANUP] Removed a file size check that did not check anything.

## 0.9.0 / 2015-01-23

* [CHANGE] Reworked command line flags, now more consistent and taking into
  account needs of the new storage backend (see below).
* [CHANGE] Metric names are dropped after certain transformations.
* [CHANGE] Changed partitioning of summary metrics exported by Prometheus.
* [CHANGE] Got rid of Gerrit as a review tool.
* [CHANGE] 'Tabular' view now the default (rather than 'Graph') to avoid
  running very expensive queries accidentally.
* [CHANGE] On-disk format for stored samples changed. For upgrading, you have
  to nuke your old files completely. See "Complete rewrite of the storage
* [CHANGE] Removed 2nd argument from `delta`.
* [FEATURE] Added a `deriv` function.
* [FEATURE] Console templates.
* [FEATURE] Added `absent` function.
* [FEATURE] Allow omitting the metric name in queries.
* [BUGFIX] Removed all known race conditions.
* [BUGFIX] Metric mutations now handled correctly in all cases.
* [ENHANCEMENT] Proper double-start protection.
* [ENHANCEMENT] Complete rewrite of the storage layer. Benefits include:
  * Better query performance.
  * More samples in less RAM.
  * Better memory management.
  * Scales up to millions of time series and thousands of samples ingested
    per second.
  * Purging of obsolete samples much cleaner now, up to completely
    "forgetting" obsolete time series.
  * Proper instrumentation to diagnose the storage layer with... well...
    Prometheus.
  * Pure Go implementation, no need for cgo and shared C libraries anymore.
  * Better concurrency.
* [ENHANCEMENT] Copy-on-write semantics in the AST layer.
* [ENHANCEMENT] Switched from Go 1.3 to Go 1.4.
* [ENHANCEMENT] Vendored external dependencies with godeps.
* [ENHANCEMENT] Numerous Web UI improvements, moved to Bootstrap3 and
  Rickshaw 1.5.1.
* [ENHANCEMENT] Improved Docker integration.
* [ENHANCEMENT] Simplified the Makefile contraption.
* [CLEANUP] Put meta-data files into proper shape (LICENSE, README.md etc.)
* [CLEANUP] Removed all legitimate 'go vet' and 'golint' warnings.
* [CLEANUP] Removed dead code.

## 0.8.0 / 2014-09-04

* [ENHANCEMENT] Stagger scrapes to spread out load.
* [BUGFIX] Correctly quote HTTP Accept header.

## 0.7.0 / 2014-08-06

* [FEATURE] Added new functions: abs(), topk(), bottomk(), drop_common_labels().
* [FEATURE] Let console templates get graph links from expressions.
* [FEATURE] Allow console templates to dynamically include other templates.
* [FEATURE] Template consoles now have access to their URL.
* [BUGFIX] Fixed time() function to return evaluation time, not wallclock time.
* [BUGFIX] Fixed HTTP connection leak when targets returned a non-200 status.
* [BUGFIX] Fixed link to console templates in UI.
* [PERFORMANCE] Removed extra memory copies while scraping targets.
* [ENHANCEMENT] Switched from Go 1.2.1 to Go 1.3.
* [ENHANCEMENT] Made metrics exported by Prometheus itself more consistent.
* [ENHANCEMENT] Removed incremental backoffs for unhealthy targets.
* [ENHANCEMENT] Dockerfile also builds Prometheus support tools now.

## 0.6.0 / 2014-06-30

* [FEATURE] Added console and alert templates support, along with various template functions.
* [PERFORMANCE] Much faster and more memory-efficient flushing to disk.
* [ENHANCEMENT] Query results are now only logged when debugging.
* [ENHANCEMENT] Upgraded to new Prometheus client library for exposing metrics.
* [BUGFIX] Samples are now kept in memory until fully flushed to disk.
* [BUGFIX] Non-200 target scrapes are now treated as an error.
* [BUGFIX] Added installation step for missing dependency to Dockerfile.
* [BUGFIX] Removed broken and unused "User Dashboard" link.

## 0.5.0 / 2014-05-28

* [BUGFIX] Fixed next retrieval time display on status page.
* [BUGFIX] Updated some variable references in tools subdir.
* [FEATURE] Added support for scraping metrics via the new text format.
* [PERFORMANCE] Improved label matcher performance.
* [PERFORMANCE] Removed JSON indentation in query API, leading to smaller response sizes.
* [ENHANCEMENT] Added internal check to verify temporal order of streams.
* [ENHANCEMENT] Some internal refactorings.

## 0.4.0 / 2014-04-17

* [FEATURE] Vectors and scalars may now be reversed in binary operations (`<scalar> <binop> <vector>`).
* [FEATURE] It's possible to shutdown Prometheus via a `/-/quit` web endpoint now.
* [BUGFIX] Fix for a deadlock race condition in the memory storage.
* [BUGFIX] Mac OS X build fixed.
* [BUGFIX] Built from Go 1.2.1, which has internal fixes to race conditions in garbage collection handling.
* [ENHANCEMENT] Internal storage interface refactoring that allows building e.g. the `rule_checker` tool without LevelDB dynamic library dependencies.
* [ENHANCEMENT] Cleanups around shutdown handling.
* [PERFORMANCE] Preparations for better memory reuse during marshaling / unmarshaling.<|MERGE_RESOLUTION|>--- conflicted
+++ resolved
@@ -2,10 +2,15 @@
 
 ## unreleased
 
+* [CHANGE] Rules: Execute 1 query instead of N (where N is the number of alerts within alert rule) when restoring alerts. #13980
+* [ENHANCEMENT] Rules: Add `rule_group_last_restore_duration_seconds` to measure the time it takes to restore a rule group. #13974
+* [ENHANCEMENT] OTLP: Improve remote write format translation performance by using label set hashes for metric identifiers instead of string based ones. #14006 #13991
+* [BUGFIX] OTLP: Don't generate target_info unless at least one identifying label is defined. #13991
+* [BUGFIX] OTLP: Don't generate target_info unless there are metrics. #13991
+
 ## 2.52.0-rc.0 / 2024-04-22
 
 * [CHANGE] TSDB: Fix the predicate checking for blocks which are beyond the retention period to include the ones right at the retention boundary. #9633
-<<<<<<< HEAD
 * [FEATURE] Kubernetes SD: Add a new metric `prometheus_sd_kubernetes_failures_total` to track failed requests to Kubernetes API. #13554
 * [FEATURE] Kubernetes SD: Add node and zone metadata labels when using the endpointslice role. #13935
 * [FEATURE] Azure SD/Remote Write: Allow usage of Azure authorization SDK. #13099
@@ -31,13 +36,6 @@
 * [BUGFIX] Remote Read: Fix memory leak due to broken requests. #13777
 * [BUGFIX] API: Stop building response for `/api/v1/series/` when the API request was cancelled. #13766
 * [BUGFIX] promtool: Fix panic on `promtool tsdb analyze --extended` when no native histograms are present. #13976
-=======
-* [CHANGE] Rules: Execute 1 query instead of N (where N is the number of alerts within alert rule) when restoring alerts. #13980
-* [ENHANCEMENT] Rules: Add `rule_group_last_restore_duration_seconds` to measure the time it takes to restore a rule group. #13974
-* [ENHANCEMENT] OTLP: Improve remote write format translation performance by using label set hashes for metric identifiers instead of string based ones. #14006 #13991
-* [BUGFIX] OTLP: Don't generate target_info unless at least one identifying label is defined. #13991
-* [BUGFIX] OTLP: Don't generate target_info unless there are metrics. #13991
->>>>>>> 85e3c438
 
 ## 2.51.2 / 2024-04-09
 

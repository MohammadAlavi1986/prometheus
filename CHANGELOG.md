--- conflicted
+++ resolved
@@ -1,6 +1,5 @@
 # Changelog
 
-<<<<<<< HEAD
 ## main / unreleased
 
 * [FEATURE] OTLP receiver: Support promoting OTel scope name/version/schema URL/attributes as metric labels, enable via configuration parameter `otlp.promote_scope_metadata`. #16730 #16760
@@ -206,12 +205,11 @@
 * [BUGFIX] PromQL: Handle stale marker in native histogram series (e.g. if series goes away and comes back). #15025
 * [BUGFIX] Autoreload: Reload invalid yaml files. #14947
 * [BUGFIX] Scrape: Do not override target parameter labels with config params. #11029
-=======
-## 2.53.5 / 2025-06-27
+
+## 2.53.5 / 2025-06-30
 
 * [ENHANCEMENT] TSDB: Add backward compatibility with the upcoming TSDB block index v3 #16762
 * [BUGFIX] Top-level: Update GOGC before loading TSDB #16521
->>>>>>> d344ea7b
 
 ## 2.53.4 / 2025-03-18
 
